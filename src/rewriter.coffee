--- conflicted
+++ resolved
@@ -489,12 +489,10 @@
 # Tokens that end a line.
 LINEBREAKS       = ['TERMINATOR', 'INDENT', 'OUTDENT']
 
-<<<<<<< HEAD
+# Tokens that close open calls when they follow a newline.
+CALL_CLOSERS = ['.', '?.', '::', '?::']
+
 # iced additions
 IMPLICIT_FUNC.push 'DEFER'
 IMPLICIT_CALL.push 'DEFER'
-IMPLICIT_END.push 'AWAIT'
-=======
-# Tokens that close open calls when they follow a newline.
-CALL_CLOSERS = ['.', '?.', '::', '?::']
->>>>>>> 818983b6
+IMPLICIT_END.push 'AWAIT'