# CoffeeScript can be used both on the server, as a command-line compiler based
# on Node.js/V8, or to run CoffeeScripts directly in the browser. This module
# contains the main entry functions for tokenizing, parsing, and compiling
# source CoffeeScript into JavaScript.
#
# If included on a webpage, it will automatically sniff out, compile, and
# execute all scripts present in `text/coffeescript` tags.

<<<<<<< HEAD
fs        = require 'fs'
path      = require 'path'
{Lexer}   = require './lexer'
{parser}  = require './parser'
helpers   = require './helpers'
vm        = require 'vm'
sourcemap = require './sourcemap'
=======
fs            = require 'fs'
path          = require 'path'
child_process = require 'child_process'
{Lexer}       = require './lexer'
{parser}      = require './parser'
helpers       = require './helpers'
vm            = require 'vm'
>>>>>>> c98fae59

# Load and run a CoffeeScript file for Node, stripping any `BOM`s.
loadFile = (module, filename) ->
  raw = fs.readFileSync filename, 'utf8'
  stripped = if raw.charCodeAt(0) is 0xFEFF then raw.substring 1 else raw
  module._compile compile(stripped, {filename, literate: helpers.isLiterate filename}), filename

if require.extensions
  for ext in ['.coffee', '.litcoffee', '.md', '.coffee.md']
    require.extensions[ext] = loadFile

# Patch child_process.fork to properly run .coffee files
do (fork = child_process.fork) ->
  child_process.fork = (modulePath) ->
    oldExecPath = process.execPath
    process.execPath = 'coffee' if helpers.isCoffee modulePath
    output = fork.apply this, arguments
    process.execPath = oldExecPath
    output

# The current CoffeeScript version number.
exports.VERSION = '1.6.1'

# Expose helpers for testing.
exports.helpers = helpers

# Compile CoffeeScript code to JavaScript, using the Coffee/Jison compiler.
#
# If `options.sourceMap` is specified, then `options.filename` must also be specified.  All
# options that can be passed to `generateV3SourceMap()` may also be passed here.
#
# This returns a javascript string, unless `options.sourceMap` is passed,
# in which case this returns a `{js, v3SourceMap, sourceMap}
# object, where sourceMap is a sourcemap.coffee#SourceMap object, handy for doing programatic
# lookups.
exports.compile = compile = (code, options = {}) ->
  {merge} = exports.helpers

  if options.sourceMap
    sourceMap = new sourcemap.SourceMap()

  fragments = (parser.parse lexer.tokenize(code, options)).compileToFragments options

  currentLine = 0
  currentLine += 1 if options.header or options.inline
  currentColumn = 0
  js = ""
  for fragment in fragments
    # Update the sourcemap with data from each fragment
    if sourceMap
      if fragment.locationData
        sourceMap.addMapping(
          [fragment.locationData.first_line, fragment.locationData.first_column],
          [currentLine, currentColumn],
          {noReplace: true})
      newLines = helpers.count fragment.code, "\n"
      currentLine += newLines
      currentColumn = fragment.code.length - (if newLines then fragment.code.lastIndexOf "\n" else 0)

    # Copy the code from each fragment into the final JavaScript.
    js += fragment.code

  if options.header
    header = "Generated by CoffeeScript #{@VERSION}"
    js = "// #{header}\n#{js}"

  if options.sourceMap
    answer = {js}
    if sourceMap
      answer.sourceMap = sourceMap
      answer.v3SourceMap = sourcemap.generateV3SourceMap(sourceMap, options, code)
    answer
  else
    js

# Tokenize a string of CoffeeScript code, and return the array of tokens.
exports.tokens = (code, options) ->
  lexer.tokenize code, options

# Parse a string of CoffeeScript code or an array of lexed tokens, and
# return the AST. You can then compile it by calling `.compile()` on the root,
# or traverse it by using `.traverseChildren()` with a callback.
exports.nodes = (source, options) ->
  if typeof source is 'string'
    parser.parse lexer.tokenize source, options
  else
    parser.parse source

# Compile and execute a string of CoffeeScript (on the server), correctly
# setting `__filename`, `__dirname`, and relative `require()`.
exports.run = (code, options = {}) ->
  mainModule = require.main
  options.sourceMap ?= true
  # Set the filename.
  mainModule.filename = process.argv[1] =
      if options.filename then fs.realpathSync(options.filename) else '.'

  # Clear the module cache.
  mainModule.moduleCache and= {}

  # Assign paths for node_modules loading
  mainModule.paths = require('module')._nodeModulePaths path.dirname fs.realpathSync options.filename or '.'

  # Compile.
  if not helpers.isCoffee(mainModule.filename) or require.extensions
    answer = compile(code, options)
    # Attach sourceMap object to mainModule._sourceMaps[options.filename] so that
    # it is accessible by Error.prepareStackTrace.
    do patchStackTrace
    mainModule._sourceMaps[mainModule.filename] = answer.sourceMap
    mainModule._compile answer.js, mainModule.filename
  else
    mainModule._compile code, mainModule.filename

# Compile and evaluate a string of CoffeeScript (in a Node.js-like environment).
# The CoffeeScript REPL uses this to run the input.
exports.eval = (code, options = {}) ->
  return unless code = code.trim()
  Script = vm.Script
  if Script
    if options.sandbox?
      if options.sandbox instanceof Script.createContext().constructor
        sandbox = options.sandbox
      else
        sandbox = Script.createContext()
        sandbox[k] = v for own k, v of options.sandbox
      sandbox.global = sandbox.root = sandbox.GLOBAL = sandbox
    else
      sandbox = global
    sandbox.__filename = options.filename || 'eval'
    sandbox.__dirname  = path.dirname sandbox.__filename
    # define module/require only if they chose not to specify their own
    unless sandbox isnt global or sandbox.module or sandbox.require
      Module = require 'module'
      sandbox.module  = _module  = new Module(options.modulename || 'eval')
      sandbox.require = _require = (path) ->  Module._load path, _module, true
      _module.filename = sandbox.__filename
      _require[r] = require[r] for r in Object.getOwnPropertyNames require when r isnt 'paths'
      # use the same hack node currently uses for their own REPL
      _require.paths = _module.paths = Module._nodeModulePaths process.cwd()
      _require.resolve = (request) -> Module._resolveFilename request, _module
  o = {}
  o[k] = v for own k, v of options
  o.bare = on # ensure return value
  js = compile code, o
  if sandbox is global
    vm.runInThisContext js
  else
    vm.runInContext js, sandbox

# Instantiate a Lexer for our use here.
lexer = new Lexer

# The real Lexer produces a generic stream of tokens. This object provides a
# thin wrapper around it, compatible with the Jison API. We can then pass it
# directly as a "Jison lexer".
parser.lexer =
  lex: ->
    token = @tokens[@pos++]
    if token
      [tag, @yytext, @yylloc] = token
      @yylineno = @yylloc.first_line
    else
      tag = ''

    tag
  setInput: (@tokens) ->
    @pos = 0
  upcomingInput: ->
    ""

# Make all the AST nodes visible to the parser.
parser.yy = require './nodes'

# Override Jison's default error handling function.
parser.yy.parseError = (message, {token}) ->
  # Disregard Jison's message, it contains redundant line numer information.
  message = "unexpected #{if token is 1 then 'end of input' else token}"
  # The second argument has a `loc` property, which should have the location
  # data for this token. Unfortunately, Jison seems to send an outdated `loc`
  # (from the previous token), so we take the location information directly
  # from the lexer.
  helpers.throwSyntaxError message, parser.lexer.yylloc

# Based on [michaelficarra/CoffeeScriptRedux](http://goo.gl/ZTx1p)
# NodeJS / V8 have no support for transforming positions in stack traces using
# sourceMap, so we must monkey-patch Error to display CoffeeScript source
# positions.

patched = false
patchStackTrace = ->
  return if patched
  patched = true
  mainModule = require.main
  # Map of filenames -> sourceMap object.
  mainModule._sourceMaps = {}

  # (Assigning to a property of the Module object in the normal module cache is
  # unsuitable, because node deletes those objects from the cache if an
  # exception is thrown in the module body.)

  Error.prepareStackTrace = (err, stack) ->
    sourceFiles = {}

    getSourceMapping = (filename, line, column) ->
      sourceMap = mainModule._sourceMaps[filename]
      answer = sourceMap.getSourcePosition [line - 1, column - 1] if sourceMap
      if answer then [answer[0] + 1, answer[1] + 1] else null

    frames = for frame in stack
      break if frame.getFunction() is exports.run
      "  at #{formatSourcePosition frame, getSourceMapping}"

    "#{err.name}: #{err.message ? ''}\n#{frames.join '\n'}\n"

# Based on http://v8.googlecode.com/svn/branches/bleeding_edge/src/messages.js
# Modified to handle sourceMap
formatSourcePosition = (frame, getSourceMapping) ->
  fileName = undefined
  fileLocation = ''

  if frame.isNative()
    fileLocation = "native"
  else
    if frame.isEval()
      fileName = frame.getScriptNameOrSourceURL()
      fileLocation = "#{frame.getEvalOrigin()}, " unless fileName
    else
      fileName = frame.getFileName()

    fileName or= "<anonymous>"

    line = frame.getLineNumber()
    column = frame.getColumnNumber()

    # Check for a sourceMap position
    source = getSourceMapping fileName, line, column
    fileLocation =
      if source
        "#{fileName}:#{source[0]}:#{source[1]}, <js>:#{line}:#{column}"
      else
        "#{fileName}:#{line}:#{column}"


  functionName = frame.getFunctionName()
  isConstructor = frame.isConstructor()
  isMethodCall = not (frame.isToplevel() or isConstructor)

  if isMethodCall
    methodName = frame.getMethodName()
    typeName = frame.getTypeName()

    if functionName
      tp = as = ''
      if typeName and functionName.indexOf typeName
        tp = "#{typeName}."
      if methodName and functionName.indexOf(".#{methodName}") isnt functionName.length - methodName.length - 1
        as = " [as #{methodName}]"

      "#{tp}#{functionName}#{as} (#{fileLocation})"
    else
      "#{typeName}.#{methodName or '<anonymous>'} (#{fileLocation})"
  else if isConstructor
    "new #{functionName or '<anonymous>'} (#{fileLocation})"
  else if functionName
    "#{functionName} (#{fileLocation})"
  else
    fileLocation
<|MERGE_RESOLUTION|>--- conflicted
+++ resolved
@@ -6,42 +6,14 @@
 # If included on a webpage, it will automatically sniff out, compile, and
 # execute all scripts present in `text/coffeescript` tags.
 
-<<<<<<< HEAD
-fs        = require 'fs'
-path      = require 'path'
-{Lexer}   = require './lexer'
-{parser}  = require './parser'
-helpers   = require './helpers'
-vm        = require 'vm'
-sourcemap = require './sourcemap'
-=======
 fs            = require 'fs'
+vm            = require 'vm'
 path          = require 'path'
 child_process = require 'child_process'
 {Lexer}       = require './lexer'
 {parser}      = require './parser'
 helpers       = require './helpers'
-vm            = require 'vm'
->>>>>>> c98fae59
-
-# Load and run a CoffeeScript file for Node, stripping any `BOM`s.
-loadFile = (module, filename) ->
-  raw = fs.readFileSync filename, 'utf8'
-  stripped = if raw.charCodeAt(0) is 0xFEFF then raw.substring 1 else raw
-  module._compile compile(stripped, {filename, literate: helpers.isLiterate filename}), filename
-
-if require.extensions
-  for ext in ['.coffee', '.litcoffee', '.md', '.coffee.md']
-    require.extensions[ext] = loadFile
-
-# Patch child_process.fork to properly run .coffee files
-do (fork = child_process.fork) ->
-  child_process.fork = (modulePath) ->
-    oldExecPath = process.execPath
-    process.execPath = 'coffee' if helpers.isCoffee modulePath
-    output = fork.apply this, arguments
-    process.execPath = oldExecPath
-    output
+sourcemap     = require './sourcemap'
 
 # The current CoffeeScript version number.
 exports.VERSION = '1.6.1'
@@ -173,6 +145,29 @@
   else
     vm.runInContext js, sandbox
 
+# Load and run a CoffeeScript file for Node, stripping any `BOM`s.
+loadFile = (module, filename) ->
+  raw = fs.readFileSync filename, 'utf8'
+  stripped = if raw.charCodeAt(0) is 0xFEFF then raw.substring 1 else raw
+  module._compile compile(stripped, {filename, literate: helpers.isLiterate filename}), filename
+
+# If the installed version of Node supports `require.extensions`, register
+# CoffeeScript as an extension.
+if require.extensions
+  for ext in ['.coffee', '.litcoffee', '.coffee.md']
+    require.extensions[ext] = loadFile
+
+# Patch `child_process.fork` so that Coffee scripts are able to fork both
+# CoffeeScript files, and JavaScript files, directly.
+{fork} = child_process
+child_process.fork = (path, args = [], options = {}) ->
+  execPath = if helpers.isCoffee(path) then 'coffee' else null
+  if not Array.isArray args
+    args = []
+    options = args or {}
+  options.execPath or= execPath
+  fork path, args, options
+
 # Instantiate a Lexer for our use here.
 lexer = new Lexer
 
