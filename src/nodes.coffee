# `nodes.coffee` contains all of the node classes for the syntax tree. Most
# nodes are created as the result of actions in the [grammar](grammar.html),
# but some are created by other nodes as a method of code generation. To convert
# the syntax tree into a string of JavaScript code, call `compile()` on the root.

Error.stackTraceLimit = Infinity

{Scope} = require './scope'
<<<<<<< HEAD
{RESERVED, STRICT_PROSCRIBED} = require './lexer'
iced = require 'iced-runtime-3'
=======
{isUnassignable, JS_FORBIDDEN} = require './lexer'
>>>>>>> 7c2f348a

# Import the helpers we plan to use.
{compact, flatten, extend, merge, del, starts, ends, some,
addLocationDataFn, locationDataToString, throwSyntaxError,
strToJavascript} = require './helpers'

# Functions required by parser
exports.extend = extend
exports.addLocationDataFn = addLocationDataFn

# Constant functions for nodes that don't need customization.
YES     = -> yes
NO      = -> no
THIS    = -> this
NEGATE  = -> @negated = not @negated; this

#### CodeFragment

# The various nodes defined below all compile to a collection of **CodeFragment** objects.
# A CodeFragments is a block of generated code, and the location in the source file where the code
# came from. CodeFragments can be assembled together into working code just by catting together
# all the CodeFragments' `code` snippets, in order.
exports.CodeFragment = class CodeFragment
  constructor: (parent, code) ->
    @code = "#{code}"
    @locationData = parent?.locationData
    @type = parent?.constructor?.name or 'unknown'

  toString:   ->
    "#{@code}#{if @locationData then ": " + locationDataToString(@locationData) else ''}"

# Convert an array of CodeFragments into a string.
fragmentsToText = (fragments) ->
  (fragment.code for fragment in fragments).join('')

#### Base

# The **Base** is the abstract base class for all nodes in the syntax tree.
# Each subclass implements the `compileNode` method, which performs the
# code generation for that node. To compile a node to JavaScript,
# call `compile` on it, which wraps `compileNode` in some generic extra smarts,
# to know when the generated code needs to be wrapped up in a closure.
# An options hash is passed and cloned throughout, containing information about
# the environment from higher in the tree (such as if a returned value is
# being requested by the surrounding function), information about the current
# scope, and indentation level.
exports.Base = class Base

  compile: (o, lvl) ->
    fragmentsToText @compileToFragments o, lvl

  # Common logic for determining whether to wrap this node in a closure before
  # compiling it, or to compile directly. We need to wrap if this node is a
  # *statement*, and it's not a *pureStatement*, and we're not at
  # the top level of a block (which would be unnecessary), and we haven't
  # already been asked to return the result (because statements know how to
  # return results).
  compileToFragments: (o, lvl) ->
    o        = extend {}, o
    o.level  = lvl if lvl
    node     = @unfoldSoak(o) or this
    node.tab = o.indent
    if o.level is LEVEL_TOP or not node.isStatement(o)
      node.compileNode o
    else
      node.compileClosure o

  # Statements converted into expressions via closure-wrapping share a scope
  # object with their parent closure, to preserve the expected lexical scope.
  compileClosure: (o) ->
    if jumpNode = @jumps()
      jumpNode.error 'cannot use a pure statement in an expression'
    o.sharedScope = yes
    func = new Code [], Block.wrap [this]
    args = []
    if (argumentsNode = @contains isLiteralArguments) or @contains isLiteralThis
      args = [new ThisLiteral]
      if argumentsNode
        meth = 'apply'
        args.push new IdentifierLiteral 'arguments'
      else
        meth = 'call'
      func = new Value func, [new Access new PropertyName meth]
    parts = (new Call func, args).compileNode o
    if func.isGenerator or func.base?.isGenerator
      parts.unshift @makeCode "(yield* "
      parts.push    @makeCode ")"
    parts

  # If the code generation wishes to use the result of a complex expression
  # in multiple places, ensure that the expression is only ever evaluated once,
  # by assigning it to a temporary variable. Pass a level to precompile.
  #
  # If `level` is passed, then returns `[val, ref]`, where `val` is the compiled value, and `ref`
  # is the compiled reference. If `level` is not passed, this returns `[val, ref]` where
  # the two values are raw nodes which have not been compiled.
  cache: (o, level, isComplex) ->
    complex = if isComplex? then isComplex this else @isComplex()
    if complex
      ref = new IdentifierLiteral o.scope.freeVariable 'ref'
      sub = new Assign ref, this
      if level then [sub.compileToFragments(o, level), [@makeCode(ref.value)]] else [sub, ref]
    else
      ref = if level then @compileToFragments o, level else this
      [ref, ref]

  cacheToCodeFragments: (cacheValues) ->
    [fragmentsToText(cacheValues[0]), fragmentsToText(cacheValues[1])]

  # Construct a node that returns the current node's result.
  # Note that this is overridden for smarter behavior for
  # many statement nodes (e.g. If, For)...
  makeReturn: (res) ->
    me = @unwrapAll()
    if res
      new Call new Literal("#{res}.push"), [me]
    else
      new Return me

  # Does this node, or any of its children, contain a node of a certain kind?
  # Recursively traverses down the *children* nodes and returns the first one
  # that verifies `pred`. Otherwise return undefined. `contains` does not cross
  # scope boundaries.
  contains: (pred) ->
    node = undefined
    @traverseChildren no, (n) ->
      if pred n
        node = n
        return no
    node

  # Pull out the last non-comment node of a node list.
  lastNonComment: (list) ->
    i = list.length
    return list[i] while i-- when list[i] not instanceof Comment
    null

  # `toString` representation of the node, for inspecting the parse tree.
  # This is what `coffee --nodes` prints out.
  toString: (idt = '', name = @constructor.name) ->
    tree = '\n' + idt + name
    tree += '?' if @soak
    tree = @icedToString tree
    @eachChild (node) -> tree += node.toString idt + TAB
    tree

  # Passes each child to a function, breaking when the function returns `false`.
  eachChild: (func) ->
    return this unless @children
    for attr in @children when @[attr]
      for child in flatten [@[attr]]
        return this if func(child) is false
    this

  traverseChildren: (crossScope, func) ->
    @eachChild (child) ->
      recur = func(child)
      child.traverseChildren(crossScope, func) unless recur is no

  invert: ->
    new Op '!', this

  unwrapAll: ->
    node = this
    continue until node is node = node.unwrap()
    node

  # Default implementations of the common node properties and methods. Nodes
  # will override these with custom logic, if needed.
  children: []

  isStatement     : NO
  jumps           : NO
  isComplex       : YES
  isChainable     : NO
  isAssignable    : NO
  isNumber        : NO

  unwrap     : THIS
  unfoldSoak : NO

  # Is this node used to assign a certain variable?
  assigns: NO

  # For this node and all descendents, set the location data to `locationData`
  # if the location data is not already set.
  updateLocationDataIfMissing: (locationData) ->
    return this if @locationData
    @locationData = locationData

    @eachChild (child) ->
      child.updateLocationDataIfMissing locationData

  # Throw a SyntaxError associated with this node's location.
  error: (message) ->
    throwSyntaxError message, @locationData

  makeCode: (code) ->
    new CodeFragment this, code

  wrapInBraces: (fragments) ->
    [].concat @makeCode('('), fragments, @makeCode(')')

  # `fragmentsList` is an array of arrays of fragments. Each array in fragmentsList will be
  # concatonated together, with `joinStr` added in between each, to produce a final flat array
  # of fragments.
  joinFragmentArrays: (fragmentsList, joinStr) ->
    answer = []
    for fragments,i in fragmentsList
      if i then answer.push @makeCode joinStr
      answer = answer.concat fragments
    answer

  #------
  # Begin Iced Additions...

  icedToString : (tree) ->
    extras = []
    extras.push "I" if @icedFlag
    extras = if extras.length then " (" + extras.join('') + ")" else ""
    tree + extras

  # Don't try this at home with actual human kids.  Added for iced
  # for slightly different tree traversal mechanics.
  icedFlattenChildren : ->
    out = []
    for attr in @children when @[attr]
      for child in flatten [@[attr]]
        out.push (child)
    out

  # Walk the AST marking functions as being "iced" if they contain at least
  # one await in the current function. Keep state for this walk in the 'o'
  # object being passed.
  #
  # Relevant fields:
  #   - members of the various AST nodes:
  #       - icedFlag -- true if this node is an await or one of the await's
  #          ancestors in the AST.
  #       - icedParentAwait -- for defer()'s, the parent Await block
  #       - icedParentFunc -- for await's, the parent function
  #   - members of the `o` traversal object:
  #       - await -- the await block we descend from (or null)
  #       - func -- the function we descend from (or null)
  #       - awaitInFunc -- whether we've found an await block in this function
  #       - awaitInFile -- whether we've found an await block in this file
  #       - deferInFile -- on if a defer was found anywhere in the file
  #
  icedWalkAst : (o) ->
    for child in @icedFlattenChildren()
      child.icedWalkAst o

  containsAwait: () -> @contains((node)-> node instanceof Await)

  # Traverse children and check if there is any await statement. This
  # is used to generate an error when user tries to use an expression
  # with Await in illegal places, like If's condition, Call arguments,
  # right side of Assign, etc.
  icedStatementAssertion : () ->
    # TODO: Ideally this would be detected and saved in one of the
    # tree-walking routines, so we don't walk the tree (potentially
    # visiting same nodes over and over) every time someone calls this
    # method.

    if @containsAwait()
      @error "await'ed statements can't act as expressions"

  # End Iced Additions...
  #------

#### Block

# The block is the list of expressions that forms the body of an
# indented block of code -- the implementation of a function, a clause in an
# `if`, `switch`, or `try`, and so on...
exports.Block = class Block extends Base
  constructor: (nodes) ->
    @expressions = compact flatten nodes or []

  children: ['expressions']

  # Tack an expression on to the end of this expression list.
  push: (node) ->
    @expressions.push node
    this

  # Remove and return the last expression of this expression list.
  pop: ->
    @expressions.pop()

  # Add an expression at the beginning of this expression list.
  unshift: (node) ->
    @expressions.unshift node
    this

  # If this Block consists of just a single node, unwrap it by pulling
  # it back out.
  unwrap: ->
    if @expressions.length is 1 then @expressions[0] else this

  # Is this an empty block of code?
  isEmpty: ->
    not @expressions.length

  isStatement: (o) ->
    for exp in @expressions when exp.isStatement o
      return yes
    no

  jumps: (o) ->
    for exp in @expressions
      return jumpNode if jumpNode = exp.jumps o

  # A Block node does not return its entire body, rather it
  # ensures that the final expression is returned.
  makeReturn: (res) ->
    len = @expressions.length
    while len--
      expr = @expressions[len]
      if expr not instanceof Comment
        @expressions[len] = expr.makeReturn res
        @expressions.splice(len, 1) if expr instanceof Return and not expr.expression
        break
    this

  # A **Block** is the only node that can serve as the root.
  compileToFragments: (o = {}, level) ->
    if o.scope then super o, level else @compileRoot o

  # Compile all expressions within the **Block** body. If we need to
  # return the result, and it's an expression, simply return it. If it's a
  # statement, ask the statement to do so.
  compileNode: (o) ->
    @tab  = o.indent
    top   = o.level is LEVEL_TOP
    compiledNodes = []

    for node, index in @expressions

      node = node.unwrapAll()
      node = (node.unfoldSoak(o) or node)
      if node instanceof Block
        # This is a nested block. We don't do anything special here like enclose
        # it in a new scope; we just compile the statements in this block along with
        # our own
        compiledNodes.push node.compileNode o
      else if top
        node.front = true
        fragments = node.compileToFragments o
        unless node.isStatement o
          fragments.unshift @makeCode "#{@tab}"
          fragments.push @makeCode ";"
        compiledNodes.push fragments
      else
        compiledNodes.push node.compileToFragments o, LEVEL_LIST
    if top
      if @spaced
        return [].concat @joinFragmentArrays(compiledNodes, '\n\n'), @makeCode("\n")
      else
        return @joinFragmentArrays(compiledNodes, '\n')
    if compiledNodes.length
      answer = @joinFragmentArrays(compiledNodes, ', ')
    else
      answer = [@makeCode "void 0"]
    if compiledNodes.length > 1 and o.level >= LEVEL_LIST then @wrapInBraces answer else answer

  # If we happen to be the top-level **Block**, wrap everything in
  # a safety closure, unless requested not to.
  # It would be better not to generate them in the first place, but for now,
  # clean up obvious double-parentheses.
  compileRoot: (o) ->
    o.indent  = if o.bare then '' else TAB
    o.level   = LEVEL_TOP
    @spaced   = yes
    o.scope   = new Scope null, this, null, o.referencedVars ? []
    # Mark given local variables in the root scope as parameters so they don't
    # end up being declared on this block.
    o.scope.parameter name for name in o.locals or []
    prelude   = []
    unless o.bare
      preludeExps = for exp, i in @expressions
        break unless exp.unwrap() instanceof Comment
        exp
      rest = @expressions[preludeExps.length...]
      @expressions = preludeExps
      if preludeExps.length
        prelude = @compileNode merge(o, indent: '')
        prelude.push @makeCode "\n"
      @expressions = rest
    fragments = @compileWithDeclarations o
    return fragments if o.bare
    [].concat prelude, @makeCode("(function() {\n"), fragments, @makeCode("\n}).call(this);\n")

  # Compile the expressions body for the contents of a function, with
  # declarations of all inner variables pushed up to the top.
  compileWithDeclarations: (o) ->
    fragments = []
    post = []
    for exp, i in @expressions
      exp = exp.unwrap()
      break unless exp instanceof Comment or exp instanceof Literal
    o = merge(o, level: LEVEL_TOP)
    if i
      rest = @expressions.splice i, 9e9
      [spaced,    @spaced] = [@spaced, no]
      [fragments, @spaced] = [@compileNode(o), spaced]
      @expressions = rest
    post = @compileNode o
    {scope} = o
    if scope.expressions is this
      declars = o.scope.hasDeclarations()
      assigns = scope.hasAssignments
      if declars or assigns
        fragments.push @makeCode '\n' if i
        fragments.push @makeCode "#{@tab}var "
        if declars
          fragments.push @makeCode scope.declaredVariables().join(', ')
        if assigns
          fragments.push @makeCode ",\n#{@tab + TAB}" if declars
          fragments.push @makeCode scope.assignedVariables().join(",\n#{@tab + TAB}")
        fragments.push @makeCode ";\n#{if @spaced then '\n' else ''}"
      else if fragments.length and post.length
        fragments.push @makeCode "\n"
    fragments.concat post

  # Wrap up the given nodes as a **Block**, unless it already happens
  # to be one.
  @wrap: (nodes) ->
    return nodes[0] if nodes.length is 1 and nodes[0] instanceof Block
    new Block nodes

  #--------------------
  # begin Iced Additions

  # Paste in a require or inline code, depending on the strategy requested
  icedAddRuntime : (deferInFile, awaitInFile) ->
    index = 0
    while (node = @expressions[index]) and node instanceof Comment or
        node instanceof Value and node.isString()
      index++
    @expressions.splice index, 0, (new IcedRuntime deferInFile, awaitInFile)

  icedTransform : (opts) ->
    obj = {}

    # If we have a top-level await, wrap everything in a function.
    if @containsAwait()
      wrapper = new Code [], new Block [@expressions]
      boundfunc = new Call((new Value wrapper, [new Access new Value new Literal 'call']), [new Literal 'this'])
      @expressions = [boundfunc]

    @icedWalkAst obj

    # Add a runtime if necessary, but don't add a runtime for the REPL.
    # For some reason, even outputting an empty runtime doesn't work as far as the
    # REPL is concerned.
    if not opts?.repl and (obj.deferInFile or obj.awaitInFile or opts.runforce)
      @icedAddRuntime obj.deferInFile, obj.awaitInFile

    # return this for chaining
    @

  # end Iced Additions
  #--------------------

#### Literal

# `Literal` is a base class for static values that can be passed through
# directly into JavaScript without translation, such as: strings, numbers,
# `true`, `false`, `null`...
exports.Literal = class Literal extends Base
  constructor: (@value) ->

  isComplex: NO

  assigns: (name) ->
    name is @value

  compileNode: (o) ->
    [@makeCode @value]

  toString: ->
    " #{if @isStatement() then super else @constructor.name}: #{@value}"

exports.NumberLiteral = class NumberLiteral extends Literal

exports.InfinityLiteral = class InfinityLiteral extends NumberLiteral
  compileNode: ->
    [@makeCode '2e308']

exports.NaNLiteral = class NaNLiteral extends NumberLiteral
  constructor: ->
    super 'NaN'

  compileNode: (o) ->
    code = [@makeCode '0/0']
    if o.level >= LEVEL_OP then @wrapInBraces code else code

exports.StringLiteral = class StringLiteral extends Literal

exports.RegexLiteral = class RegexLiteral extends Literal

exports.PassthroughLiteral = class PassthroughLiteral extends Literal

exports.IdentifierLiteral = class IdentifierLiteral extends Literal
  isAssignable: YES

exports.PropertyName = class PropertyName extends Literal
  isAssignable: YES

exports.StatementLiteral = class StatementLiteral extends Literal
  isStatement: YES

  makeReturn: THIS

  jumps: (o) ->
    return this if @value is 'break' and not (o?.loop or o?.block)
    return this if @value is 'continue' and not o?.loop

  compileNode: (o) ->
<<<<<<< HEAD
    if @value is 'arguments' and o.scope.icedUseArguments
      # TODO: Find a better way to supply icedArgumentsVar instead
      # of this scope madness.

      # Observe:

      # bar = function(i, cb) {               # ~ PARENT 2
      #     var __iced_it, __iced_passed_deferral, _arguments;
      #     _arguments = arguments;
      #     __iced_passed_deferral = iced.findDeferral(arguments);
      #     __iced_it = (function(_this) {    # ~ PARENT 1
      #       return function*() {
      #           # ~ WE ARE HERE ~

      @value = o.scope.parent.parent.icedArgumentsVar

    code = if @value is 'this'
      if o.scope.method?.bound then o.scope.method.context else @value
    else if @value.reserved
      "\"#{@value}\""
    else
      @value
    answer = if @isStatement() then "#{@tab}#{code};" else code
    [@makeCode answer]
=======
    [@makeCode "#{@tab}#{@value};"]
>>>>>>> 7c2f348a

exports.ThisLiteral = class ThisLiteral extends Literal
  constructor: ->
    super 'this'

  compileNode: (o) ->
    code = if o.scope.method?.bound then o.scope.method.context else @value
    [@makeCode code]

exports.UndefinedLiteral = class UndefinedLiteral extends Literal
  constructor: ->
    super 'undefined'

<<<<<<< HEAD
  icedWalkAst: (o) ->
    # Check if any of the code references `arguments` variable
    # if we also have await construct. Arguments array will be
    # stored in temporary variable at the beginning of function.
    if @value is 'arguments' and o.awaitInFunc
      o.foundArguments = true
    this

class exports.Undefined extends Base
  isAssignable: NO
  isComplex: NO
=======
>>>>>>> 7c2f348a
  compileNode: (o) ->
    [@makeCode if o.level >= LEVEL_ACCESS then '(void 0)' else 'void 0']

exports.NullLiteral = class NullLiteral extends Literal
  constructor: ->
    super 'null'

exports.BooleanLiteral = class BooleanLiteral extends Literal

#### Return

# A `return` is a *pureStatement* -- wrapping it in a closure wouldn't
# make sense.
exports.Return = class Return extends Base
  constructor: (@expression) ->

  children: ['expression']

  isStatement:     YES
  makeReturn:      THIS
  jumps:           THIS

  compileToFragments: (o, level) ->
    expr = @expression?.makeReturn()
    if expr and expr not instanceof Return then expr.compileToFragments o, level else super o, level

  compileNode: (o) ->
    @icedStatementAssertion()

    answer = []
    # TODO: If we call expression.compile() here twice, we'll sometimes get back different results!
    answer.push @makeCode @tab + "return#{if @expression then " " else ""}"
    if @expression
      answer = answer.concat @expression.compileToFragments o, LEVEL_PAREN
    answer.push @makeCode ";"
    return answer

# `yield return` works exactly like `return`, except that it turns the function
# into a generator.
exports.YieldReturn = class YieldReturn extends Return
  compileNode: (o) ->
    unless o.scope.parent?
      @error 'yield can only occur inside functions'
    super

#### Value

# A value, variable or literal or parenthesized, indexed or dotted into,
# or vanilla.
exports.Value = class Value extends Base
  constructor: (base, props, tag) ->
    return base if not props and base instanceof Value
    @base       = base
    @properties = props or []
    @[tag]      = true if tag
    return this

  children: ['base', 'properties']

  # Add a property (or *properties* ) `Access` to the list.
  add: (props) ->
    @properties = @properties.concat props
    this

  hasProperties: ->
    !!@properties.length

  bareLiteral: (type) ->
    not @properties.length and @base instanceof type

  # Some boolean checks for the benefit of other nodes.
  isArray        : -> @bareLiteral(Arr)
  isRange        : -> @bareLiteral(Range)
  isComplex      : -> @hasProperties() or @base.isComplex()
  isAssignable   : -> @hasProperties() or @base.isAssignable()
  isNumber       : -> @bareLiteral(NumberLiteral)
  isString       : -> @bareLiteral(StringLiteral)
  isRegex        : -> @bareLiteral(RegexLiteral)
  isUndefined    : -> @bareLiteral(UndefinedLiteral)
  isNull         : -> @bareLiteral(NullLiteral)
  isBoolean      : -> @bareLiteral(BooleanLiteral)
  isAtomic       : ->
    for node in @properties.concat @base
      return no if node.soak or node instanceof Call
    yes

  isNotCallable  : -> @isNumber() or @isString() or @isRegex() or
                      @isArray() or @isRange() or @isSplice() or @isObject() or
                      @isUndefined() or @isNull() or @isBoolean()

  isStatement : (o)    -> not @properties.length and @base.isStatement o
  assigns     : (name) -> not @properties.length and @base.assigns name
  jumps       : (o)    -> not @properties.length and @base.jumps o

  isObject: (onlyGenerated) ->
    return no if @properties.length
    (@base instanceof Obj) and (not onlyGenerated or @base.generated)

  isSplice: ->
    [..., lastProp] = @properties
    lastProp instanceof Slice

  looksStatic: (className) ->
    @base.value is className and @properties.length is 1 and
      @properties[0].name?.value isnt 'prototype'

  # The value can be unwrapped as its inner node, if there are no attached
  # properties.
  unwrap: ->
    if @properties.length then this else @base

  # A reference has base part (`this` value) and name part.
  # We cache them separately for compiling complex expressions.
  # `a()[b()] ?= c` -> `(_base = a())[_name = b()] ? _base[_name] = c`
  cacheReference: (o) ->
    [..., name] = @properties
    if @properties.length < 2 and not @base.isComplex() and not name?.isComplex()
      return [this, this]  # `a` `a.b`
    base = new Value @base, @properties[...-1]
    if base.isComplex()  # `a().b`
      bref = new IdentifierLiteral o.scope.freeVariable 'base'
      base = new Value new Parens new Assign bref, base
    return [base, bref] unless name  # `a()`
    if name.isComplex()  # `a[b()]`
      nref = new IdentifierLiteral o.scope.freeVariable 'name'
      name = new Index new Assign nref, name.index
      nref = new Index nref
    [base.add(name), new Value(bref or base.base, [nref or name])]

  # We compile a value to JavaScript by compiling and joining each property.
  # Things get much more interesting if the chain of properties has *soak*
  # operators `?.` interspersed. Then we have to take care not to accidentally
  # evaluate anything twice when building the soak chain.
  compileNode: (o) ->
    @base.front = @front
    props = @properties
    fragments = @base.compileToFragments o, (if props.length then LEVEL_ACCESS else null)
    if props.length and SIMPLENUM.test fragmentsToText fragments
      fragments.push @makeCode '.'
    for prop in props
      fragments.push (prop.compileToFragments o)...
    fragments

  # Unfold a soak into an `If`: `a?.b` -> `a.b if a?`
  unfoldSoak: (o) ->
    @unfoldedSoak ?= do =>
      if ifn = @base.unfoldSoak o
        ifn.body.properties.push @properties...
        return ifn
      for prop, i in @properties when prop.soak
        prop.soak = off
        fst = new Value @base, @properties[...i]
        snd = new Value @base, @properties[i..]
        if fst.isComplex()
          ref = new IdentifierLiteral o.scope.freeVariable 'ref'
          fst = new Parens new Assign ref, fst
          snd.base = ref
        return new If new Existence(fst), snd, soak: on
      no

  # If this value is being used as a slot for the purposes of a defer
  # then export it here
  icedToSlot : (i) ->
    return @base.icedToSlot i if @base instanceof Obj
    sufffix = null
    if @properties and @properties.length
      suffix = @properties.pop()
    return new Slot i, this, suffix

  icedToSlotAccess : () ->
    # See bug #78 in the ICS repository. We're concerned about this case:
    #    await foo defer { @x }
    # In this situation, `@x` will be represented as a value with the `this`
    # property set to `true`, and properties[0] will have the name of the
    # dictionary key that's needed (already as an `Access` instance)
    if @this then @properties[0]
    else new Access @

  # Minor iced addition for convenience
  copy : -> new Value @base, @properties

#### Comment

# CoffeeScript passes through block comments as JavaScript block comments
# at the same position.
exports.Comment = class Comment extends Base
  constructor: (@comment) ->

  isStatement:     YES
  makeReturn:      THIS

  compileNode: (o, level) ->
    comment = @comment.replace /^(\s*)#(?=\s)/gm, "$1 *"
    code = "/*#{multident comment, @tab}#{if '\n' in comment then "\n#{@tab}" else ''} */"
    code = o.indent + code if (level or o.level) is LEVEL_TOP
    [@makeCode("\n"), @makeCode(code)]

#### Call

# Node for a function invocation.
exports.Call = class Call extends Base
  constructor: (@variable, @args = [], @soak) ->
    @isNew    = false
    if @variable instanceof Value and @variable.isNotCallable()
      @variable.error "literal is not a function"

  children: ['variable', 'args']

  # Tag this invocation as creating a new instance.
  newInstance: ->
    base = @variable?.base or @variable
    if base instanceof Call and not base.isNew
      base.newInstance()
    else
      @isNew = true
    this

<<<<<<< HEAD
  # Grab the reference to the superclass's implementation of the current
  # method.
  superReference: (o) ->
    method = o.scope.namedMethod()
    if method?.klass
      {klass, name, variable} = method
      if klass.isComplex()
        bref = new Literal o.scope.parent.freeVariable 'base'
        base = new Value new Parens new Assign bref, klass
        variable.base = base
        variable.properties.splice 0, klass.properties.length
      if name.isComplex() or (name instanceof Index and name.index.isAssignable())
        nref = new Literal o.scope.parent.freeVariable 'name'
        name = new Index new Assign nref, name.index
        variable.properties.pop()
        variable.properties.push name
      accesses = [new Access new Literal '__super__']
      accesses.push new Access new Literal 'constructor' if method.static
      accesses.push if nref? then new Index nref else name
      (new Value bref ? klass, accesses).compile o
    else if method?.ctor
      "#{method.name}.__super__.constructor"
    else
      @error 'cannot call super outside of an instance method.'

  # The appropriate `this` value for a `super` call.
  superThis : (o) ->
    if o.scope.icedgen then "_this"
    else
      method = o.scope.method
      (method and not method.klass and method.context) or "this"

=======
>>>>>>> 7c2f348a
  # Soaked chained invocations unfold into if/else ternary structures.
  unfoldSoak: (o) ->
    if @soak
      if this instanceof SuperCall
        left = new Literal @superReference o
        rite = new Value left
      else
        return ifn if ifn = unfoldSoak o, this, 'variable'
        [left, rite] = new Value(@variable).cacheReference o
      rite = new Call rite, @args
      rite.isNew = @isNew
      left = new Literal "typeof #{ left.compile o } === \"function\""
      return new If left, new Value(rite), soak: yes
    call = this
    list = []
    loop
      if call.variable instanceof Call
        list.push call
        call = call.variable
        continue
      break unless call.variable instanceof Value
      list.push call
      break unless (call = call.variable.base) instanceof Call
    for call in list.reverse()
      if ifn
        if call.variable instanceof Call
          call.variable = ifn
        else
          call.variable.base = ifn
      ifn = unfoldSoak o, call, 'variable'
    ifn

  # Compile a vanilla function call.
  compileNode: (o) ->
    @icedStatementAssertion()

    @variable?.front = @front
    compiledArray = Splat.compileSplattedArray o, @args, true
    if compiledArray.length
      return @compileSplat o, compiledArray
    compiledArgs = []
    for arg, argIndex in @args
      if argIndex then compiledArgs.push @makeCode ", "
      compiledArgs.push (arg.compileToFragments o, LEVEL_LIST)...

    fragments = []
    if this instanceof SuperCall
      preface = @superReference(o) + ".call(#{@superThis(o)}"
      if compiledArgs.length then preface += ", "
      fragments.push @makeCode preface
    else
      if @isNew then fragments.push @makeCode 'new '
      fragments.push @variable.compileToFragments(o, LEVEL_ACCESS)...
      fragments.push @makeCode "("
    fragments.push compiledArgs...
    fragments.push @makeCode ")"
    fragments

  # If you call a function with a splat, it's converted into a JavaScript
  # `.apply()` call to allow an array of arguments to be passed.
  # If it's a constructor, then things get real tricky. We have to inject an
  # inner constructor in order to be able to pass the varargs.
  #
  # splatArgs is an array of CodeFragments to put into the 'apply'.
  compileSplat: (o, splatArgs) ->
    if this instanceof SuperCall
      return [].concat @makeCode("#{ @superReference o }.apply(#{@superThis(o)}, "),
        splatArgs, @makeCode(")")

    if @isNew
      idt = @tab + TAB
      return [].concat @makeCode("""
        (function(func, args, ctor) {
        #{idt}ctor.prototype = func.prototype;
        #{idt}var child = new ctor, result = func.apply(child, args);
        #{idt}return Object(result) === result ? result : child;
        #{@tab}})("""),
        (@variable.compileToFragments o, LEVEL_LIST),
        @makeCode(", "), splatArgs, @makeCode(", function(){})")

    answer = []
    base = new Value @variable
    if (name = base.properties.pop()) and base.isComplex()
      ref = o.scope.freeVariable 'ref'
      answer = answer.concat @makeCode("(#{ref} = "),
        (base.compileToFragments o, LEVEL_LIST),
        @makeCode(")"),
        name.compileToFragments(o)
    else
      fun = base.compileToFragments o, LEVEL_ACCESS
      fun = @wrapInBraces fun if SIMPLENUM.test fragmentsToText fun
      if name
        ref = fragmentsToText fun
        fun.push (name.compileToFragments o)...
      else
        ref = 'null'
      answer = answer.concat fun
    answer = answer.concat @makeCode(".apply(#{ref}, "), splatArgs, @makeCode(")")

#### Super

# Takes care of converting `super()` calls into calls against the prototype's
# function of the same name.
exports.SuperCall = class SuperCall extends Call
  constructor: (args) ->
    super null, args ? [new Splat new IdentifierLiteral 'arguments']
    # Allow to recognize a bare `super` call without parentheses and arguments.
    @isBare = args?

  # Grab the reference to the superclass's implementation of the current
  # method.
  superReference: (o) ->
    method = o.scope.namedMethod()
    if method?.klass
      {klass, name, variable} = method
      if klass.isComplex()
        bref = new IdentifierLiteral o.scope.parent.freeVariable 'base'
        base = new Value new Parens new Assign bref, klass
        variable.base = base
        variable.properties.splice 0, klass.properties.length
      if name.isComplex() or (name instanceof Index and name.index.isAssignable())
        nref = new IdentifierLiteral o.scope.parent.freeVariable 'name'
        name = new Index new Assign nref, name.index
        variable.properties.pop()
        variable.properties.push name
      accesses = [new Access new PropertyName '__super__']
      accesses.push new Access new PropertyName 'constructor' if method.static
      accesses.push if nref? then new Index nref else name
      (new Value bref ? klass, accesses).compile o
    else if method?.ctor
      "#{method.name}.__super__.constructor"
    else
      @error 'cannot call super outside of an instance method.'

  # The appropriate `this` value for a `super` call.
  superThis : (o) ->
    method = o.scope.method
    (method and not method.klass and method.context) or "this"

#### RegexWithInterpolations

# Regexes with interpolations are in fact just a variation of a `Call` (a
# `RegExp()` call to be precise) with a `StringWithInterpolations` inside.
exports.RegexWithInterpolations = class RegexWithInterpolations extends Call
  constructor: (args = []) ->
    super (new Value new IdentifierLiteral 'RegExp'), args, false

#### Extends

# Node to extend an object's prototype with an ancestor object.
# After `goog.inherits` from the
# [Closure Library](http://closure-library.googlecode.com/svn/docs/closureGoogBase.js.html).
exports.Extends = class Extends extends Base
  constructor: (@child, @parent) ->

  children: ['child', 'parent']

  # Hooks one constructor into another's prototype chain.
  compileToFragments: (o) ->
    new Call(new Value(new Literal utility 'extend', o), [@child, @parent]).compileToFragments o

#### Access

# A `.` access into a property of a value, or the `::` shorthand for
# an access into the object's prototype.
exports.Access = class Access extends Base
  constructor: (@name, tag) ->
    @name.asKey = yes
    @soak  = tag is 'soak'

  children: ['name']

  compileToFragments: (o) ->
    name = @name.compileToFragments o
<<<<<<< HEAD
    if (IDENTIFIER.test fragmentsToText name) or @name instanceof Defer
      name.unshift @makeCode "."
=======
    node = @name.unwrap()
    if node instanceof PropertyName
      if node.value in JS_FORBIDDEN
        [@makeCode('["'), name..., @makeCode('"]')]
      else
        [@makeCode('.'), name...]
>>>>>>> 7c2f348a
    else
      [@makeCode('['), name..., @makeCode(']')]

  isComplex: NO

#### Index

# A `[ ... ]` indexed access into an array or object.
exports.Index = class Index extends Base
  constructor: (@index) ->

  children: ['index']

  compileToFragments: (o) ->
    [].concat @makeCode("["), @index.compileToFragments(o, LEVEL_PAREN), @makeCode("]")

  isComplex: ->
    @index.isComplex()

#### Range

# A range literal. Ranges can be used to extract portions (slices) of arrays,
# to specify a range for comprehensions, or as a value, to be expanded into the
# corresponding array of integers at runtime.
exports.Range = class Range extends Base

  children: ['from', 'to']

  constructor: (@from, @to, tag) ->
    @exclusive = tag is 'exclusive'
    @equals = if @exclusive then '' else '='



  # Compiles the range's source variables -- where it starts and where it ends.
  # But only if they need to be cached to avoid double evaluation.
  compileVariables: (o) ->
    o = merge o, top: true
    isComplex = del o, 'isComplex'
    [@fromC, @fromVar]  =  @cacheToCodeFragments @from.cache o, LEVEL_LIST, isComplex
    [@toC, @toVar]      =  @cacheToCodeFragments @to.cache o, LEVEL_LIST, isComplex
    [@step, @stepVar]   =  @cacheToCodeFragments step.cache o, LEVEL_LIST, isComplex if step = del o, 'step'
    @fromNum = if @from.isNumber() then Number @fromVar else null
    @toNum   = if @to.isNumber()   then Number @toVar   else null
    @stepNum = if step?.isNumber() then Number @stepVar else null

  # When compiled normally, the range returns the contents of the *for loop*
  # needed to iterate over the values in the range. Used by comprehensions.
  compileNode: (o) ->
    @compileVariables o unless @fromVar
    return @compileArray(o) unless o.index

    # Set up endpoints.
    known    = @fromNum? and @toNum?
    idx      = del o, 'index'
    idxName  = del o, 'name'
    namedIndex = idxName and idxName isnt idx
    varPart  = "#{idx} = #{@fromC}"
    varPart += ", #{@toC}" if @toC isnt @toVar
    varPart += ", #{@step}" if @step isnt @stepVar
    [lt, gt] = ["#{idx} <#{@equals}", "#{idx} >#{@equals}"]

    # Generate the condition.
    condPart = if @stepNum?
      if @stepNum > 0 then "#{lt} #{@toVar}" else "#{gt} #{@toVar}"
    else if known
      [from, to] = [@fromNum, @toNum]
      if from <= to then "#{lt} #{to}" else "#{gt} #{to}"
    else
      cond = if @stepVar then "#{@stepVar} > 0" else "#{@fromVar} <= #{@toVar}"
      "#{cond} ? #{lt} #{@toVar} : #{gt} #{@toVar}"

    # Generate the step.
    stepPart = if @stepVar
      "#{idx} += #{@stepVar}"
    else if known
      if namedIndex
        if from <= to then "++#{idx}" else "--#{idx}"
      else
        if from <= to then "#{idx}++" else "#{idx}--"
    else
      if namedIndex
        "#{cond} ? ++#{idx} : --#{idx}"
      else
        "#{cond} ? #{idx}++ : #{idx}--"

    varPart  = "#{idxName} = #{varPart}" if namedIndex
    stepPart = "#{idxName} = #{stepPart}" if namedIndex

    # The final loop body.
    [@makeCode "#{varPart}; #{condPart}; #{stepPart}"]


  # When used as a value, expand the range into the equivalent array.
  compileArray: (o) ->
    known = @fromNum? and @toNum?
    if known and Math.abs(@fromNum - @toNum) <= 20
      range = [@fromNum..@toNum]
      range.pop() if @exclusive
      return [@makeCode "[#{ range.join(', ') }]"]
    idt    = @tab + TAB
    i      = o.scope.freeVariable 'i', single: true
    result = o.scope.freeVariable 'results'
    pre    = "\n#{idt}#{result} = [];"
    if known
      o.index = i
      body    = fragmentsToText @compileNode o
    else
      vars    = "#{i} = #{@fromC}" + if @toC isnt @toVar then ", #{@toC}" else ''
      cond    = "#{@fromVar} <= #{@toVar}"
      body    = "var #{vars}; #{cond} ? #{i} <#{@equals} #{@toVar} : #{i} >#{@equals} #{@toVar}; #{cond} ? #{i}++ : #{i}--"
    post   = "{ #{result}.push(#{i}); }\n#{idt}return #{result};\n#{o.indent}"
    hasArgs = (node) -> node?.contains isLiteralArguments
    args   = ', arguments' if hasArgs(@from) or hasArgs(@to)
    [@makeCode "(function() {#{pre}\n#{idt}for (#{body})#{post}}).apply(this#{args ? ''})"]

#### Slice

# An array slice literal. Unlike JavaScript's `Array#slice`, the second parameter
# specifies the index of the end of the slice, just as the first parameter
# is the index of the beginning.
exports.Slice = class Slice extends Base

  children: ['range']

  constructor: (@range) ->
    super()

  # We have to be careful when trying to slice through the end of the array,
  # `9e9` is used because not all implementations respect `undefined` or `1/0`.
  # `9e9` should be safe because `9e9` > `2**32`, the max array length.
  compileNode: (o) ->
    {to, from} = @range
    fromCompiled = from and from.compileToFragments(o, LEVEL_PAREN) or [@makeCode '0']
    # TODO: jwalton - move this into the 'if'?
    if to
      compiled     = to.compileToFragments o, LEVEL_PAREN
      compiledText = fragmentsToText compiled
      if not (not @range.exclusive and +compiledText is -1)
        toStr = ', ' + if @range.exclusive
          compiledText
        else if to.isNumber()
          "#{+compiledText + 1}"
        else
          compiled = to.compileToFragments o, LEVEL_ACCESS
          "+#{fragmentsToText compiled} + 1 || 9e9"
    [@makeCode ".slice(#{ fragmentsToText fromCompiled }#{ toStr or '' })"]

#### Obj

# An object literal, nothing fancy.
exports.Obj = class Obj extends Base
  constructor: (props, @generated = false) ->
    @objects = @properties = props or []

  children: ['properties']

  compileNode: (o) ->
    props = @properties
    if @generated
      for node in props when node instanceof Value
        node.error 'cannot have an implicit value in an implicit object'
    break for prop, dynamicIndex in props when (prop.variable or prop).base instanceof Parens
    hasDynamic  = dynamicIndex < props.length
    idt         = o.indent += TAB
    lastNoncom  = @lastNonComment @properties
    answer = []
    if hasDynamic
      oref = o.scope.freeVariable 'obj'
      answer.push @makeCode "(\n#{idt}#{oref} = "
    answer.push @makeCode "{#{if props.length is 0 or dynamicIndex is 0 then '}' else '\n'}"
    for prop, i in props
      if i is dynamicIndex
        answer.push @makeCode "\n#{idt}}" unless i is 0
        answer.push @makeCode ',\n'
      join = if i is props.length - 1 or i is dynamicIndex - 1
        ''
      else if prop is lastNoncom or prop instanceof Comment
        '\n'
      else
        ',\n'
      indent = if prop instanceof Comment then '' else idt
      indent += TAB if hasDynamic and i < dynamicIndex
      if prop instanceof Assign
        if prop.context isnt 'object'
          prop.operatorToken.error "unexpected #{prop.operatorToken.value}"
        if prop.variable instanceof Value and prop.variable.hasProperties()
          prop.variable.error 'invalid object key'
      if prop instanceof Value and prop.this
        prop = new Assign prop.properties[0].name, prop, 'object'
      if prop not instanceof Comment
        if i < dynamicIndex
          if prop not instanceof Assign
            prop = new Assign prop, prop, 'object'
          (prop.variable.base or prop.variable).asKey = yes
        else
          if prop instanceof Assign
            key = prop.variable
            value = prop.value
          else
            [key, value] = prop.base.cache o
          prop = new Assign (new Value (new IdentifierLiteral oref), [new Access key]), value
      if indent then answer.push @makeCode indent
      answer.push prop.compileToFragments(o, LEVEL_TOP)...
      if join then answer.push @makeCode join
    if hasDynamic
      answer.push @makeCode ",\n#{idt}#{oref}\n#{@tab})"
    else
      answer.push @makeCode "\n#{@tab}}" unless props.length is 0
    if @front and not hasDynamic then @wrapInBraces answer else answer

  assigns: (name) ->
    for prop in @properties when prop.assigns name then return yes
    no

  icedToSlot : (i) ->
    for prop in @properties
      if prop instanceof Assign
        (prop.value.icedToSlot i).addAccess prop.variable.icedToSlotAccess()
      else if prop instanceof Value
        access = prop.icedToSlotAccess()
        (prop.icedToSlot i).addAccess access

#### Arr

# An array literal.
exports.Arr = class Arr extends Base
  constructor: (objs) ->
    @objects = objs or []

  children: ['objects']

  compileNode: (o) ->
    return [@makeCode '[]'] unless @objects.length
    o.indent += TAB
    answer = Splat.compileSplattedArray o, @objects
    return answer if answer.length

    answer = []
    compiledObjs = (obj.compileToFragments o, LEVEL_LIST for obj in @objects)
    for fragments, index in compiledObjs
      if index
        answer.push @makeCode ", "
      answer.push fragments...
    if fragmentsToText(answer).indexOf('\n') >= 0
      answer.unshift @makeCode "[\n#{o.indent}"
      answer.push @makeCode "\n#{@tab}]"
    else
      answer.unshift @makeCode "["
      answer.push @makeCode "]"
    answer

  assigns: (name) ->
    for obj in @objects when obj.assigns name then return yes
    no

#### Class

# The CoffeeScript class definition.
# Initialize a **Class** with its name, an optional superclass, and a
# list of prototype property assignments.
exports.Class = class Class extends Base
  constructor: (@variable, @parent, @body = new Block) ->
    @boundFuncs = []
    @body.classBody = yes

  children: ['variable', 'parent', 'body']

  defaultClassVariableName: '_Class'

  # Figure out the appropriate name for the constructor function of this class.
  determineName: ->
    return @defaultClassVariableName unless @variable
    [..., tail] = @variable.properties
    node = if tail
      tail instanceof Access and tail.name
    else
      @variable.base
    unless node instanceof IdentifierLiteral or node instanceof PropertyName
      return @defaultClassVariableName
    name = node.value
    unless tail
      message = isUnassignable name
      @variable.error message if message
    if name in JS_FORBIDDEN then "_#{name}" else name

  # For all `this`-references and bound functions in the class definition,
  # `this` is the Class being constructed.
  setContext: (name) ->
    @body.traverseChildren false, (node) ->
      return false if node.classBody
      if node instanceof ThisLiteral
        node.value    = name
      else if node instanceof Code
        node.context  = name if node.bound

  # Ensure that all functions bound to the instance are proxied in the
  # constructor.
  addBoundFunctions: (o) ->
    for bvar in @boundFuncs
      lhs = (new Value (new ThisLiteral), [new Access bvar]).compile o
      @ctor.body.unshift new Literal "#{lhs} = #{utility 'bind', o}(#{lhs}, this)"
    return

  # Merge the properties from a top-level object as prototypal properties
  # on the class.
  addProperties: (node, name, o) ->
    props = node.base.properties[..]
    exprs = while assign = props.shift()
      if assign instanceof Assign
        base = assign.variable.base
        delete assign.context
        func = assign.value
        if base.value is 'constructor'
          if @ctor
            assign.error 'cannot define more than one constructor in a class'
          if func.bound
            assign.error 'cannot define a constructor as a bound function'
          if func instanceof Code
            assign = @ctor = func
          else
            @externalCtor = o.classScope.freeVariable 'ctor'
            assign = new Assign new IdentifierLiteral(@externalCtor), func
        else
          if assign.variable.this
            func.static = yes
          else
            acc = if base.isComplex() then new Index base else new Access base
            assign.variable = new Value(new IdentifierLiteral(name), [(new Access new PropertyName 'prototype'), acc])
            if func instanceof Code and func.bound
              @boundFuncs.push base
              func.bound = no
      assign
    compact exprs

  # Walk the body of the class, looking for prototype properties to be converted
  # and tagging static assignments.
  walkBody: (name, o) ->
    @traverseChildren false, (child) =>
      cont = true
      return false if child instanceof Class
      if child instanceof Block
        for node, i in exps = child.expressions
          if node instanceof Assign and node.variable.looksStatic name
            node.value.static = yes
          else if node instanceof Value and node.isObject(true)
            cont = false
            exps[i] = @addProperties node, name, o
        child.expressions = exps = flatten exps
      cont and child not instanceof Class

  # `use strict` (and other directives) must be the first expression statement(s)
  # of a function body. This method ensures the prologue is correctly positioned
  # above the `constructor`.
  hoistDirectivePrologue: ->
    index = 0
    {expressions} = @body
    ++index while (node = expressions[index]) and node instanceof Comment or
      node instanceof Value and node.isString()
    @directives = expressions.splice 0, index

  # Make sure that a constructor is defined for the class, and properly
  # configured.
  ensureConstructor: (name) ->
    if not @ctor
      @ctor = new Code
      if @externalCtor
        @ctor.body.push new Literal "#{@externalCtor}.apply(this, arguments)"
      else if @parent
        @ctor.body.push new Literal "#{name}.__super__.constructor.apply(this, arguments)"
      @ctor.body.makeReturn()
      @body.expressions.unshift @ctor
    @ctor.ctor = @ctor.name = name
    @ctor.klass = null
    @ctor.noReturn = yes

  # Instead of generating the JavaScript string directly, we build up the
  # equivalent syntax tree and compile that, in pieces. You can see the
  # constructor, property assignments, and inheritance getting built out below.
  compileNode: (o) ->
    if jumpNode = @body.jumps()
      jumpNode.error 'Class bodies cannot contain pure statements'
    if argumentsNode = @body.contains isLiteralArguments
      argumentsNode.error "Class bodies shouldn't reference arguments"

    name  = @determineName()
    lname = new IdentifierLiteral name
    func  = new Code [], Block.wrap [@body]
    args  = []
    o.classScope = func.makeScope o.scope

    @hoistDirectivePrologue()
    @setContext name
    @walkBody name, o
    @ensureConstructor name
    @addBoundFunctions o
    @body.spaced = yes
    @body.expressions.push lname

    if @parent
      superClass = new IdentifierLiteral o.classScope.freeVariable 'superClass', reserve: no
      @body.expressions.unshift new Extends lname, superClass
      func.params.push new Param superClass
      args.push @parent

    @body.expressions.unshift @directives...

    klass = new Parens new Call func, args
    klass = new Assign @variable, klass if @variable
    klass.compileToFragments o

#### Assign

# The **Assign** is used to assign a local variable to value, or to set the
# property of an object -- including within object literals.
exports.Assign = class Assign extends Base
  constructor: (@variable, @value, @context, options = {}) ->
    {@param, @subpattern, @operatorToken} = options

  children: ['variable', 'value']

  isStatement: (o) ->
    o?.level is LEVEL_TOP and @context? and "?" in @context

  assigns: (name) ->
    @[if @context is 'object' then 'value' else 'variable'].assigns name

  unfoldSoak: (o) ->
    unfoldSoak o, this, 'variable'

  # Compile an assignment, delegating to `compilePatternMatch` or
  # `compileSplice` if appropriate. Keep track of the name of the base object
  # we've been assigned to, for correct internal references. If the variable
  # has not been seen yet within the current scope, declare it.
  compileNode: (o) ->
    @icedStatementAssertion()

    if isValue = @variable instanceof Value
      return @compilePatternMatch o if @variable.isArray() or @variable.isObject()
      return @compileSplice       o if @variable.isSplice()
      return @compileConditional  o if @context in ['||=', '&&=', '?=']
      return @compileSpecialMath  o if @context in ['**=', '//=', '%%=']
    if @value instanceof Code
      if @value.static
        @value.klass = @variable.base
        @value.name  = @variable.properties[0]
        @value.variable = @variable
      else if @variable.properties?.length >= 2
        [properties..., prototype, name] = @variable.properties
        if prototype.name?.value is 'prototype'
          @value.klass = new Value @variable.base, properties
          @value.name  = name
          @value.variable = @variable
    unless @context
      varBase = @variable.unwrapAll()
      unless varBase.isAssignable()
        @variable.error "'#{@variable.compile o}' can't be assigned"
      unless varBase.hasProperties?()
        if @param
          o.scope.add varBase.value, 'var'
        else
          o.scope.find varBase.value
    val = @value.compileToFragments o, LEVEL_LIST
    @variable.front = true if isValue and @variable.base instanceof Obj
    compiledName = @variable.compileToFragments o, LEVEL_LIST

    if @context is 'object'
      if fragmentsToText(compiledName) in JS_FORBIDDEN
        compiledName.unshift @makeCode '"'
        compiledName.push @makeCode '"'
      return compiledName.concat @makeCode(": "), val

    answer = compiledName.concat @makeCode(" #{ @context or '=' } "), val
    if o.level <= LEVEL_LIST then answer else @wrapInBraces answer

  # Brief implementation of recursive pattern matching, when assigning array or
  # object literals to a value. Peeks at their properties to assign inner names.
  compilePatternMatch: (o) ->
    top       = o.level is LEVEL_TOP
    {value}   = this
    {objects} = @variable.base
    unless olen = objects.length
      code = value.compileToFragments o
      return if o.level >= LEVEL_OP then @wrapInBraces code else code
    [obj] = objects
    if olen is 1 and obj instanceof Expansion
      obj.error 'Destructuring assignment has no target'
    isObject = @variable.isObject()
    if top and olen is 1 and obj not instanceof Splat
      # Pick the property straight off the value when there’s just one to pick
      # (no need to cache the value into a variable).
      defaultValue = null
      if obj instanceof Assign and obj.context is 'object'
        # A regular object pattern-match.
        {variable: {base: idx}, value: obj} = obj
        if obj instanceof Assign
          defaultValue = obj.value
          obj = obj.variable
      else
        if obj instanceof Assign
          defaultValue = obj.value
          obj = obj.variable
        idx = if isObject
          # A shorthand `{a, b, @c} = val` pattern-match.
          if obj.this
            obj.properties[0].name
          else
            new PropertyName obj.unwrap().value
        else
          # A regular array pattern-match.
          new NumberLiteral 0
      acc   = idx.unwrap() instanceof PropertyName
      value = new Value value
      value.properties.push new (if acc then Access else Index) idx
      message = isUnassignable obj.unwrap().value
      obj.error message if message
      value = new Op '?', value, defaultValue if defaultValue
      return new Assign(obj, value, null, param: @param).compileToFragments o, LEVEL_TOP
    vvar     = value.compileToFragments o, LEVEL_LIST
    vvarText = fragmentsToText vvar
    assigns  = []
    expandedIdx = false
    # Make vvar into a simple variable if it isn't already.
    if value.unwrap() not instanceof IdentifierLiteral or @variable.assigns(vvarText)
      assigns.push [@makeCode("#{ ref = o.scope.freeVariable 'ref' } = "), vvar...]
      vvar = [@makeCode ref]
      vvarText = ref
    for obj, i in objects
      idx = i
      if not expandedIdx and obj instanceof Splat
        name = obj.name.unwrap().value
        obj = obj.unwrap()
        val = "#{olen} <= #{vvarText}.length ? #{ utility 'slice', o }.call(#{vvarText}, #{i}"
        if rest = olen - i - 1
          ivar = o.scope.freeVariable 'i', single: true
          val += ", #{ivar} = #{vvarText}.length - #{rest}) : (#{ivar} = #{i}, [])"
        else
          val += ") : []"
        val   = new Literal val
        expandedIdx = "#{ivar}++"
      else if not expandedIdx and obj instanceof Expansion
        if rest = olen - i - 1
          if rest is 1
            expandedIdx = "#{vvarText}.length - 1"
          else
            ivar = o.scope.freeVariable 'i', single: true
            val = new Literal "#{ivar} = #{vvarText}.length - #{rest}"
            expandedIdx = "#{ivar}++"
            assigns.push val.compileToFragments o, LEVEL_LIST
        continue
      else
        if obj instanceof Splat or obj instanceof Expansion
          obj.error "multiple splats/expansions are disallowed in an assignment"
        defaultValue = null
        if obj instanceof Assign and obj.context is 'object'
          # A regular object pattern-match.
          {variable: {base: idx}, value: obj} = obj
          if obj instanceof Assign
            defaultValue = obj.value
            obj = obj.variable
        else
          if obj instanceof Assign
            defaultValue = obj.value
            obj = obj.variable
          idx = if isObject
            # A shorthand `{a, b, @c} = val` pattern-match.
            if obj.this
              obj.properties[0].name
            else
              new PropertyName obj.unwrap().value
          else
            # A regular array pattern-match.
            new Literal expandedIdx or idx
        name = obj.unwrap().value
        acc = idx.unwrap() instanceof PropertyName
        val = new Value new Literal(vvarText), [new (if acc then Access else Index) idx]
        val = new Op '?', val, defaultValue if defaultValue
      if name?
        message = isUnassignable name
        obj.error message if message
      assigns.push new Assign(obj, val, null, param: @param, subpattern: yes).compileToFragments o, LEVEL_LIST
    assigns.push vvar unless top or @subpattern
    fragments = @joinFragmentArrays assigns, ', '
    if o.level < LEVEL_LIST then fragments else @wrapInBraces fragments

  # When compiling a conditional assignment, take care to ensure that the
  # operands are only evaluated once, even though we have to reference them
  # more than once.
  compileConditional: (o) ->
    [left, right] = @variable.cacheReference o
    # Disallow conditional assignment of undefined variables.
    if not left.properties.length and left.base instanceof Literal and
           left.base not instanceof ThisLiteral and not o.scope.check left.base.value
      @variable.error "the variable \"#{left.base.value}\" can't be assigned with #{@context} because it has not been declared before"
    if "?" in @context
      o.isExistentialEquals = true
      new If(new Existence(left), right, type: 'if').addElse(new Assign(right, @value, '=')).compileToFragments o
    else
      fragments = new Op(@context[...-1], left, new Assign(right, @value, '=')).compileToFragments o
      if o.level <= LEVEL_LIST then fragments else @wrapInBraces fragments

  # Convert special math assignment operators like `a **= b` to the equivalent
  # extended form `a = a ** b` and then compiles that.
  compileSpecialMath: (o) ->
    [left, right] = @variable.cacheReference o
    new Assign(left, new Op(@context[...-1], right, @value)).compileToFragments o

  # Compile the assignment from an array splice literal, using JavaScript's
  # `Array#splice` method.
  compileSplice: (o) ->
    {range: {from, to, exclusive}} = @variable.properties.pop()
    name = @variable.compile o
    if from
      [fromDecl, fromRef] = @cacheToCodeFragments from.cache o, LEVEL_OP
    else
      fromDecl = fromRef = '0'
    if to
      if from?.isNumber() and to.isNumber()
        to = to.compile(o) - fromRef
        to += 1 unless exclusive
      else
        to = to.compile(o, LEVEL_ACCESS) + ' - ' + fromRef
        to += ' + 1' unless exclusive
    else
      to = "9e9"
    [valDef, valRef] = @value.cache o, LEVEL_LIST
    answer = [].concat @makeCode("[].splice.apply(#{name}, [#{fromDecl}, #{to}].concat("), valDef, @makeCode(")), "), valRef
    if o.level > LEVEL_TOP then @wrapInBraces answer else answer

#### Code

# A function definition. This is the only node that creates a new Scope.
# When for the purposes of walking the contents of a function body, the Code
# has no *children* -- they're within the inner scope.
exports.Code = class Code extends Base
  constructor: (params, body, tag) ->
    @params      = params or []
    @body        = body or new Block
    @icedgen     = tag is 'icedgen'
    @bound       = tag is 'boundfunc' or @icedgen
    @isGenerator = !!@body.contains (node) ->
      (node instanceof Op and node.isYield()) or node instanceof YieldReturn

  children: ['params', 'body']

  isStatement: -> !!@ctor

  jumps: NO

  makeScope: (parentScope) -> new Scope parentScope, @body, this

  # Compilation creates a new scope unless explicitly asked to share with the
  # outer scope. Handles splat parameters in the parameter list by peeking at
  # the JavaScript `arguments` object. If the function is bound with the `=>`
  # arrow, generates a wrapper that saves the current value of `this` through
  # a closure.
  compileNode: (o) ->
    if @foundAutocb
      @error 'autocb is deprecated.'

    if @bound and o.scope.method?.bound
      @context = o.scope.method.context

    # Handle iced functions early
    @icedTransform() if @icedFlag

    # Handle bound functions early.
    if @bound and not @context
      @context = '_this'
      wrapper = new Code [new Param new IdentifierLiteral @context], new Block [this]
      boundfunc = new Call(wrapper, [new ThisLiteral])
      boundfunc.updateLocationDataIfMissing @locationData
      return boundfunc.compileNode(o)

    o.scope         = del(o, 'classScope') or @makeScope o.scope
    o.scope.shared  = del(o, 'sharedScope') or @icedgen
    o.scope.icedgen = @icedgen
    o.scope.icedUseArguments = @icedUseArguments if @icedUseArguments
    o.indent        += TAB
    delete o.bare
    delete o.isExistentialEquals
    params = []
    exprs  = []

    for param in @params when param not instanceof Expansion
      o.scope.parameter param.asReference o
    for param in @params when param.splat or param instanceof Expansion
      for p in @params when p not instanceof Expansion and p.name.value
        o.scope.add p.name.value, 'var', yes
      splats = new Assign new Value(new Arr(p.asReference o for p in @params)),
                          new Value new IdentifierLiteral 'arguments'
      break
    for param in @params
      if param.isComplex()
        val = ref = param.asReference o
        val = new Op '?', ref, param.value if param.value
        exprs.push new Assign new Value(param.name), val, '=', param: yes
      else
        ref = param
        if param.value
          lit = new Literal ref.name.value + ' == null'
          val = new Assign new Value(param.name), param.value, '='
          exprs.push new If lit, val
      params.push ref unless splats
    wasEmpty = @body.isEmpty()
    exprs.unshift splats if splats
    @body.expressions.unshift exprs... if exprs.length
    for p, i in params
      params[i] = p.compileToFragments o
      o.scope.parameter fragmentsToText params[i]
    uniqs = []
    @eachParamName (name, node) ->
      node.error "multiple parameters named #{name}" if name in uniqs
      uniqs.push name
    @body.makeReturn() unless wasEmpty or @noReturn
    if @icedSaveArguments
      arg_var = o.scope.freeVariable '_arguments'
      o.scope.icedArgumentsVar = arg_var
      @body.expressions.unshift new Assign (new Literal arg_var), (new Literal 'arguments')
    code = 'function'
    code += '*' if @isGenerator
    code += ' ' + @name if @ctor
    code += '('
    answer = [@makeCode(code)]
    for p, i in params
      if i then answer.push @makeCode ", "
      answer.push p...
    answer.push @makeCode ') {'

    answer = answer.concat(@makeCode("\n"), @body.compileWithDeclarations(o), @makeCode("\n#{@tab}")) unless @body.isEmpty()
    answer.push @makeCode '}'

    return [@makeCode(@tab), answer...] if @ctor
    if @front or (o.level >= LEVEL_ACCESS) then @wrapInBraces answer else answer

  eachParamName: (iterator) ->
    param.eachName iterator for param in @params

  # Short-circuit `traverseChildren` method to prevent it from crossing scope boundaries
  # unless `crossScope` is `true`.
  traverseChildren: (crossScope, func) ->
    super(crossScope, func) if crossScope

  #----------
  # IcedCoffeeScript Additions

  icedTransform : () ->

    # Error condition of generators + await, which don't mix
    @error "Methods with `await` cannot be generators" if @isGenerator

    # the outer function must be bound to properly capture this.
    # TODO: Should it? `@bound = true` here breaks class methods
    # with await.
    #@bound = true

    # Don't do the same operation the next time through
    @icedFlag = false

    @icedPassedDeferral = new Value new Literal iced.const.passed_deferral
    @icedIterator = new Value new Literal iced.const.iterator

    body = []

    # var __iced_passed_deferral = iced.findDeferral(arguments)
    f = new Value new Literal iced.const.ns
    f.add new Access new Value new Literal iced.const.findDeferral
    rhs = new Call f, [ new Value new Literal 'arguments' ]
    body.push(new Assign @icedPassedDeferral, rhs, null, { param: true })

    # var __it = (function* (_this) {  [ @body ]} )(this);
    code = new Code [], (new Block [ @body ]), 'icedgen'
    code.isGenerator = true

    if @icedFoundArguments
      @icedSaveArguments = true
      code.icedUseArguments = true

    rhs = new Call code, []
    body.push(new Assign @icedIterator, rhs, null, { param: true })

    # __it.next();
    nxt = @icedIterator.copy()
    nxt.add new Access new Value new Literal "next"
    call = new Call nxt, []
    body.push call

    @body = Block.wrap(body)

  icedWalkAst : (o) ->
    # Replace context for new function scope.
    o_new = { func : @ }
    super o_new
    o.awaitInFile = o.awaitInFile or o_new.awaitInFile
    o.deferInFile = o.deferInFile or o_new.deferInFile
    @icedFlag = o_new.awaitInFunc
    @icedFoundArguments = o.foundArguments or o_new.foundArguments

    for param in @params
      if param.name instanceof Literal and param.name.value is iced.const.autocb
        @foundAutocb = true
        break
    @

  icedTraceName : ->
    parts = []
    parts.push n if (n = @klass?.base?.value)?
    parts.push n if (n = @name?.name?.value)?
    parts.join '.'

  # /IcedCoffeeScript Additions
  #----------

#### Param

# A parameter in a function definition. Beyond a typical Javascript parameter,
# these parameters can also attach themselves to the context of the function,
# as well as be a splat, gathering up a group of parameters into an array.
exports.Param = class Param extends Base
  constructor: (@name, @value, @splat) ->
    message = isUnassignable @name.unwrapAll().value
    @name.error message if message
    if @name instanceof Obj and @name.generated
      token = @name.objects[0].operatorToken
      token.error "unexpected #{token.value}"

  children: ['name', 'value']

  compileToFragments: (o) ->
    @name.compileToFragments o, LEVEL_LIST

  asReference: (o) ->
    return @reference if @reference
    node = @name
    if node.this
      name = node.properties[0].name.value
      name = "_#{name}" if name in JS_FORBIDDEN
      node = new IdentifierLiteral o.scope.freeVariable name
    else if node.isComplex()
      node = new IdentifierLiteral o.scope.freeVariable 'arg'
    node = new Value node
    node = new Splat node if @splat
    node.updateLocationDataIfMissing @locationData
    @reference = node

  isComplex: ->
    @name.isComplex()

  # Iterates the name or names of a `Param`.
  # In a sense, a destructured parameter represents multiple JS parameters. This
  # method allows to iterate them all.
  # The `iterator` function will be called as `iterator(name, node)` where
  # `name` is the name of the parameter and `node` is the AST node corresponding
  # to that name.
  eachName: (iterator, name = @name)->
    atParam = (obj) -> iterator "@#{obj.properties[0].name.value}", obj
    # * simple literals `foo`
    return iterator name.value, name if name instanceof Literal
    # * at-params `@foo`
    return atParam name if name instanceof Value
    for obj in name.objects ? []
      # * destructured parameter with default value
      if obj instanceof Assign and not obj.context?
        obj = obj.variable
      # * assignments within destructured parameters `{foo:bar}`
      if obj instanceof Assign
        # ... possibly with a default value
        if obj.value instanceof Assign
          obj = obj.value
        @eachName iterator, obj.value.unwrap()
      # * splats within destructured parameters `[xs...]`
      else if obj instanceof Splat
        node = obj.name.unwrap()
        iterator node.value, node
      else if obj instanceof Value
        # * destructured parameters within destructured parameters `[{a}]`
        if obj.isArray() or obj.isObject()
          @eachName iterator, obj.base
        # * at-params within destructured parameters `{@foo}`
        else if obj.this
          atParam obj
        # * simple destructured parameters {foo}
        else iterator obj.base.value, obj.base
      else if obj not instanceof Expansion
        obj.error "illegal parameter #{obj.compile()}"
    return

#### Splat

# A splat, either as a parameter to a function, an argument to a call,
# or as part of a destructuring assignment.
exports.Splat = class Splat extends Base

  children: ['name']

  isAssignable: YES

  constructor: (name) ->
    @name = if name.compile then name else new Literal name

  assigns: (name) ->
    @name.assigns name

  compileToFragments: (o) ->
    @name.compileToFragments o

  unwrap: -> @name

  # Utility function that converts an arbitrary number of elements, mixed with
  # splats, to a proper array.
  @compileSplattedArray: (o, list, apply) ->
    index = -1
    continue while (node = list[++index]) and node not instanceof Splat
    return [] if index >= list.length
    if list.length is 1
      node = list[0]
      fragments = node.compileToFragments o, LEVEL_LIST
      return fragments if apply
      return [].concat node.makeCode("#{ utility 'slice', o }.call("), fragments, node.makeCode(")")
    args = list[index..]
    for node, i in args
      compiledNode = node.compileToFragments o, LEVEL_LIST
      args[i] = if node instanceof Splat
      then [].concat node.makeCode("#{ utility 'slice', o }.call("), compiledNode, node.makeCode(")")
      else [].concat node.makeCode("["), compiledNode, node.makeCode("]")
    if index is 0
      node = list[0]
      concatPart = (node.joinFragmentArrays args[1..], ', ')
      return args[0].concat node.makeCode(".concat("), concatPart, node.makeCode(")")
    base = (node.compileToFragments o, LEVEL_LIST for node in list[...index])
    base = list[0].joinFragmentArrays base, ', '
    concatPart = list[index].joinFragmentArrays args, ', '
    [..., last] = list
    [].concat list[0].makeCode("["), base, list[index].makeCode("].concat("), concatPart, last.makeCode(")")

  icedToSlot: (i) ->
    new Slot(i, new Value(@name), null, true)

#### Expansion

# Used to skip values inside an array destructuring (pattern matching) or
# parameter list.
exports.Expansion = class Expansion extends Base

  isComplex: NO

  compileNode: (o) ->
    @error 'Expansion must be used inside a destructuring assignment or parameter list'

  asReference: (o) ->
    this

  eachName: (iterator) ->

#### While

# A while loop, the only sort of low-level loop exposed by CoffeeScript. From
# it, all other loops can be manufactured. Useful in cases where you need more
# flexibility or more speed than a comprehension can provide.
exports.While = class While extends Base
  constructor: (condition, options) ->
    @condition = if options?.invert then condition.invert() else condition
    @guard     = options?.guard

  children: ['condition', 'guard', 'body']

  isStatement: YES

  makeReturn: (res) ->
    if res
      super
    else
      @returns = not @jumps loop: yes
      this

  addBody: (@body) ->
    this

  jumps: ->
    {expressions} = @body
    return no unless expressions.length
    for node in expressions
      return jumpNode if jumpNode = node.jumps loop: yes
    no

  # The main difference from a JavaScript *while* is that the CoffeeScript
  # *while* can be used as a part of a larger expression -- while loops may
  # return an array containing the computed result of each iteration.
  compileNode: (o) ->
    @condition.icedStatementAssertion();

    o.indent += TAB
    set      = ''
    {body}   = this
    if body.isEmpty()
      body = @makeCode ''
    else
      if @returns
        body.makeReturn rvar = o.scope.freeVariable 'results'
        set  = "#{@tab}#{rvar} = [];\n"
      if @guard
        if body.expressions.length > 1
          body.expressions.unshift new If (new Parens @guard).invert(), new StatementLiteral "continue"
        else
          body = Block.wrap [new If @guard, body] if @guard
      body = [].concat @makeCode("\n"), (body.compileToFragments o, LEVEL_TOP), @makeCode("\n#{@tab}")
    answer = [].concat @makeCode(set + @tab + "while ("), @condition.compileToFragments(o, LEVEL_PAREN),
      @makeCode(") {"), body, @makeCode("}")
    if @returns
      answer.push @makeCode "\n#{@tab}return #{rvar};"
    answer

#### Op

# Simple Arithmetic and logical operations. Performs some conversion from
# CoffeeScript operations into their JavaScript equivalents.
exports.Op = class Op extends Base
  constructor: (op, first, second, flip ) ->
    return new In first, second if op is 'in'
    if op is 'do'
      return @generateDo first
    if op is 'new'
      return first.newInstance() if first instanceof Call and not first.do and not first.isNew
      first = new Parens first   if first instanceof Code and first.bound or first.do
    @operator = CONVERSIONS[op] or op
    @first    = first
    @second   = second
    @flip     = !!flip
    return this

  # The map of conversions from CoffeeScript to JavaScript symbols.
  CONVERSIONS =
    '==':        '==='
    '!=':        '!=='
    'of':        'in'
    'yieldfrom': 'yield*'

  # The map of invertible operators.
  INVERSIONS =
    '!==': '==='
    '===': '!=='

  children: ['first', 'second']

  isNumber: ->
    @isUnary() and @operator in ['+', '-'] and
      @first instanceof Value and @first.isNumber()

  isYield: ->
    @operator in ['yield', 'yield*']

  isUnary: ->
    not @second

  isComplex: ->
    not @isNumber()

  # Am I capable of
  # [Python-style comparison chaining](http://docs.python.org/reference/expressions.html#notin)?
  isChainable: ->
    @operator in ['<', '>', '>=', '<=', '===', '!==']

  invert: ->
    if @isChainable() and @first.isChainable()
      allInvertable = yes
      curr = this
      while curr and curr.operator
        allInvertable and= (curr.operator of INVERSIONS)
        curr = curr.first
      return new Parens(this).invert() unless allInvertable
      curr = this
      while curr and curr.operator
        curr.invert = !curr.invert
        curr.operator = INVERSIONS[curr.operator]
        curr = curr.first
      this
    else if op = INVERSIONS[@operator]
      @operator = op
      if @first.unwrap() instanceof Op
        @first.invert()
      this
    else if @second
      new Parens(this).invert()
    else if @operator is '!' and (fst = @first.unwrap()) instanceof Op and
                                  fst.operator in ['!', 'in', 'instanceof']
      fst
    else
      new Op '!', this

  unfoldSoak: (o) ->
    @operator in ['++', '--', 'delete'] and unfoldSoak o, this, 'first'

  generateDo: (exp) ->
    passedParams = []
    func = if exp instanceof Assign and (ref = exp.value.unwrap()) instanceof Code
      ref
    else
      exp
    for param in func.params or []
      if param.value
        passedParams.push param.value
        delete param.value
      else
        passedParams.push param
    call = new Call exp, passedParams
    call.do = yes
    call

  compileNode: (o) ->
    isChain = @isChainable() and @first.isChainable()
    # In chains, there's no need to wrap bare obj literals in parens,
    # as the chained expression is wrapped.
    @first.front = @front unless isChain
    if @operator is 'delete' and o.scope.check(@first.unwrapAll().value)
      @error 'delete operand may not be argument or var'
    if @operator in ['--', '++']
      message = isUnassignable @first.unwrapAll().value
      @first.error message if message
    return @compileYield     o if @isYield()
    return @compileUnary     o if @isUnary()
    return @compileChain     o if isChain
    switch @operator
      when '?'  then @compileExistence o
      when '**' then @compilePower o
      when '//' then @compileFloorDivision o
      when '%%' then @compileModulo o
      else
        lhs = @first.compileToFragments o, LEVEL_OP
        rhs = @second.compileToFragments o, LEVEL_OP
        answer = [].concat lhs, @makeCode(" #{@operator} "), rhs
        if o.level <= LEVEL_OP then answer else @wrapInBraces answer

  # Mimic Python's chained comparisons when multiple comparison operators are
  # used sequentially. For example:
  #
  #     bin/coffee -e 'console.log 50 < 65 > 10'
  #     true
  compileChain: (o) ->
    [@first.second, shared] = @first.second.cache o
    fst = @first.compileToFragments o, LEVEL_OP
    fragments = fst.concat @makeCode(" #{if @invert then '&&' else '||'} "),
      (shared.compileToFragments o), @makeCode(" #{@operator} "), (@second.compileToFragments o, LEVEL_OP)
    @wrapInBraces fragments

  # Keep reference to the left expression, unless this an existential assignment
  compileExistence: (o) ->
    if @first.isComplex()
      ref = new IdentifierLiteral o.scope.freeVariable 'ref'
      fst = new Parens new Assign ref, @first
    else
      fst = @first
      ref = fst
    new If(new Existence(fst), ref, type: 'if').addElse(@second).compileToFragments o

  # Compile a unary **Op**.
  compileUnary: (o) ->
    parts = []
    op = @operator
    parts.push [@makeCode op]
    if op is '!' and @first instanceof Existence
      @first.negated = not @first.negated
      return @first.compileToFragments o
    if o.level >= LEVEL_ACCESS
      return (new Parens this).compileToFragments o
    plusMinus = op in ['+', '-']
    parts.push [@makeCode(' ')] if op in ['new', 'typeof', 'delete'] or
                      plusMinus and @first instanceof Op and @first.operator is op
    if (plusMinus and @first instanceof Op) or (op is 'new' and @first.isStatement o)
      @first = new Parens @first
    parts.push @first.compileToFragments o, LEVEL_OP
    parts.reverse() if @flip
    @joinFragmentArrays parts, ''

  compileYield: (o) ->
    parts = []
    op = @operator
    unless o.scope.parent?
      @error 'yield can only occur inside functions'
    if 'expression' in Object.keys(@first) and not (@first instanceof Throw)
      parts.push @first.expression.compileToFragments o, LEVEL_OP if @first.expression?
    else
      parts.push [@makeCode "("] if o.level >= LEVEL_PAREN
      parts.push [@makeCode op]
      parts.push [@makeCode " "] if @first.base?.value isnt ''
      parts.push @first.compileToFragments o, LEVEL_OP
      parts.push [@makeCode ")"] if o.level >= LEVEL_PAREN
    @joinFragmentArrays parts, ''

  compilePower: (o) ->
    # Make a Math.pow call
    pow = new Value new IdentifierLiteral('Math'), [new Access new PropertyName 'pow']
    new Call(pow, [@first, @second]).compileToFragments o

  compileFloorDivision: (o) ->
    floor = new Value new IdentifierLiteral('Math'), [new Access new PropertyName 'floor']
    div = new Op '/', @first, @second
    new Call(floor, [div]).compileToFragments o

  compileModulo: (o) ->
    mod = new Value new Literal utility 'modulo', o
    new Call(mod, [@first, @second]).compileToFragments o

  toString: (idt) ->
    super idt, @constructor.name + ' ' + @operator

#### In
exports.In = class In extends Base
  constructor: (@object, @array) ->

  children: ['object', 'array']

  invert: NEGATE

  compileNode: (o) ->
    if @array instanceof Value and @array.isArray() and @array.base.objects.length
      for obj in @array.base.objects when obj instanceof Splat
        hasSplat = yes
        break
      # `compileOrTest` only if we have an array literal with no splats
      return @compileOrTest o unless hasSplat
    @compileLoopTest o

  compileOrTest: (o) ->
    [sub, ref] = @object.cache o, LEVEL_OP
    [cmp, cnj] = if @negated then [' !== ', ' && '] else [' === ', ' || ']
    tests = []
    for item, i in @array.base.objects
      if i then tests.push @makeCode cnj
      tests = tests.concat (if i then ref else sub), @makeCode(cmp), item.compileToFragments(o, LEVEL_ACCESS)
    if o.level < LEVEL_OP then tests else @wrapInBraces tests

  compileLoopTest: (o) ->
    [sub, ref] = @object.cache o, LEVEL_LIST
    fragments = [].concat @makeCode(utility('indexOf', o) + ".call("), @array.compileToFragments(o, LEVEL_LIST),
      @makeCode(", "), ref, @makeCode(") " + if @negated then '< 0' else '>= 0')
    return fragments if fragmentsToText(sub) is fragmentsToText(ref)
    fragments = sub.concat @makeCode(', '), fragments
    if o.level < LEVEL_LIST then fragments else @wrapInBraces fragments

  toString: (idt) ->
    super idt, @constructor.name + if @negated then '!' else ''

#### Begin Iced Additions


#### Slot
#
#  A Slot is an argument passed to `defer(..)`.  It's a bit different
#  from a normal parameters, since it's trying to implement pass-by-reference.
#  It's used only in concert with the Defer class.  Splats and Values
#  can be converted to slots with the `icedToSlot` method.
#
exports.Slot = class Slot extends Base
  constructor : (index, value, suffix, splat) ->
    super()
    @index = index
    @value = value
    @suffix = suffix
    @splat = splat
    @access = null

  addAccess : (a) ->
    @access = a
    this

  children : [ 'value', 'suffix' ]

#### Defer

exports.Defer = class Defer extends Base
  constructor : (args, @lineno) ->
    super()
    @slots = flatten (a.icedToSlot i for a,i in args)
    @params = []
    @vars = []
    @custom = false

  children : ['slots' ]

  # Most deferrals are not "custom", meaning they assume
  # __iced_deferrals as a `this` object.  Rendezvous and others
  # are custom, since there is an object that's acting as `this`
  setCustom : () ->
    @custom = true
    @

  # Count hidden parameters up from 1.  Make a note of which parameter
  # we passed out.  Return a copy of that parameter, in case we mutate
  # it later before we output it.
  newParam : ->
    l = "#{iced.const.slot}_#{@params.length + 1}"
    @params.push new Param new Literal l
    new Value new Literal l

  #
  # makeAssignFn
  #   - Implement C++-style pass-by-reference in Coffee
  #
  # the 'assign_fn' returned by here will set all parameters to defer()
  # to have the appropriate values after the defer is fulfilled. The
  # four cases to consider are listed in the following call:
  #
  #     defer(x, a.b, c.d[i], rest...)
  #
  # Case 1 -- defer(x) --  Regular assignment to a local variable
  # Case 2 -- defer(a.b) --  Assignment to an object; must capture
  #    object when defer() is called
  # Case 3 -- defer(c.d[i]) --  Assignment to an array slot; must capture
  #   array and slot index with defer() is called
  # Case 4 -- defer(rest...) -- rest is an array, assign it to all
  #   leftover arguments.
  #
  makeAssignFn : (o) ->
    return null if @slots.length is 0
    assignments = []
    args = []
    i = 0
    for s in @slots
      i = s.index
      a = new Value new Literal "arguments"
      i_lit = new Value new Literal i
      if s.splat # case 4
        func = new Value new Literal(utility 'slice', o)
        func.add new Access new Value new Literal 'call'
        call = new Call func, [ a, i_lit ]
        slot = s.value
        @vars.push slot
        assign = new Assign slot, call
      else
        a.add new Index i_lit
        if s.access
          a.add s.access
        if not s.suffix # case 1
          slot = s.value
          @vars.push slot
        else
          args.push s.value
          slot = @newParam()
          if s.suffix instanceof Index # case 3
            prop = new Index @newParam()
            args.push s.suffix.index
          else # case 2
            prop = s.suffix
          slot.add prop
        assign = new Assign slot, a
      assignments.push assign

    block = new Block assignments
    inner_fn = new Code [], block, 'icedgen'
    outer_block = new Block [ new Return inner_fn ]
    outer_fn = new Code @params, outer_block, 'icedgen'
    call = new Call outer_fn, args

  transform : (o) ->
    meth = new Value new Literal iced.const.defer_method

    # In the custom case, there's a foo.defer, and we're going to
    # use the `foo` as the this object.  Otherwise, we'll
    # use the `__iced_deferrals` in the current scope as the `this` object
    if @custom
      fn = meth
    else if (parent = @icedParentAwait)?
      fn = parent.icedDeferrals.copy()
      # now, fn is '__iced_deferrals.defer'
      fn.add new Access meth
    else
      @error "defer() without parent await or Rendezvous"


    # There is one argument to Deferrals.defer(), which is a dictionary.
    # The dictionary currently only has one slot: assign_fn, which
    #   indicates a function.
    # More slots will be needed if we ever want to keep track of iced-aware
    #   stack traces.
    assignments = []
    if (assign_fn = @makeAssignFn o)
      assignments.push new Assign(new Value(new Literal(iced.const.assign_fn)),
                                  assign_fn, "object")
    ln_lhs = new Value new Literal iced.const.lineno
    ln_rhs = new Value new Literal @lineno
    ln_assign = new Assign ln_lhs, ln_rhs, "object"
    assignments.push ln_assign
    if @custom
      context_lhs = new Value new Literal iced.const.context
      context_rhs = new Value new Literal iced.const.deferrals
      context_assign = new Assign context_lhs, context_rhs, "object"
      assignments.push context_assign
    o = new Obj assignments

    # Return the final call
    new Call fn, [ new Value o ]

  compileNode : (o) ->
    call = @transform o
    for v in @vars
      name = v.compile o, LEVEL_LIST
      scope = o.scope
      scope.find name, 'var'
    call.compileNode o

  icedWalkAst : (o) ->
    super o
    o.deferInFile = true
    @icedParentAwait = o.await

quote_funcname_for_debug = (n) ->
  # Remove all single and double quotes to make the emitted funcname safe
  # See issue #144. Thanks to @sidthekidder for this patch.
  '"' + n.replace(/["']/g, '') + '"'

quote_path_for_emission = (n) ->
  # Replace '\' with '\\' to make the emitted code safe for Windows
  # paths.  See Issue #84. Thanks to @Deathspike for this patch
  '"' + n.replace(/\\/g, '\\\\') + '"'

require_top_dir = () ->
  # See #139, need to use window-safe pathname quoting for requring
  # the top current directory. Windows!
  quote_path_for_emission(pathmod.join __dirname, "..", "..")

#### Await

exports.Await = class Await extends Base
  constructor : (@body) ->
    super()

  transform : (o) ->
    body = @body

    name = o.scope.freeVariable iced.const.deferrals
    @icedDeferrals = lhs = new Value new Literal name
    cls = new Value new Literal iced.const.ns
    cls.add(new Access(new Value new Literal iced.const.Deferrals))

    assignments = []
    if n = @icedParentFunc?.icedPassedDeferral
      cb_lhs = new Value new Literal iced.const.parent
      cb_rhs = n
      cb_assignment = new Assign cb_lhs, cb_rhs, "object"
      assignments.push cb_assignment

    if n = @icedParentFunc?.icedTraceName()
      func_lhs = new Value new Literal iced.const.funcname
      func_rhs = new Value new Literal quote_funcname_for_debug n
      func_assignment = new Assign func_lhs, func_rhs, "object"
      assignments.push func_assignment

    if o.filename
      fn_lhs = new Value new Literal iced.const.filename
      fn_rhs = new Value new Literal quote_path_for_emission o.filename
      fn_assignment = new Assign fn_lhs, fn_rhs, "object"
      assignments.push fn_assignment

    # { parent : __iced_passed_deferrals, funcname : foo }
    trace = new Obj assignments, true

    # var __iced_deferrals_1 = new iced.Deferrals(__it, { parent : __iced_passed_deferrals, funcname : foo })
    call = new Call cls, [ @icedParentFunc.icedIterator, trace ]
    rhs = new Op "new", call
    assign = new Assign lhs, rhs
    body.unshift assign

    # if (__iced_deferrals_1.await_exit()) { yield; }
    meth = lhs.copy().add new Access new Value new Literal iced.const.await_exit
    body.push new If (new Call meth, []), (new Block [ new Literal 'yield'])

    body

  children: ['body']

  isStatement: YES
  makeReturn : THIS

  compileNode: (o) ->
    @transform(o).compileNode o

  icedWalkAst : (o) ->
    @error "Can't have nested await blocks" if o.await?
    o.await = @
    super o
    o.await = null
    # Pass these messages back up
    o.awaitInFile = o.awaitInFunc = true
    @icedParentFunc = o.func

#### IcedRuntime
#
# By default, the iced libraries are require'd via nodejs' require.
# You can change this behavior on the command line:
#
#    -I inline --- inlines a simplified runtime to the output file
#    -I node   --- force node.js inclusion
#    -I window --- attach the inlined runtime to the window.* object
#    -I none   --- no inclusion, do it yourself...
#
class IcedRuntime extends Block
  constructor: (@foundDefer, @foundAwait) ->
    super()

  compileNode: (o, level) ->
    @expressions = []

    v = if o.runtime    then o.runtime
    else if o.bare      then "none"
    else if @foundDefer then "node"
    else                     "none"

    if o.runtime and not @foundDefer and not o.runforce
      v = "none"

    # 'inline' and 'window' runtimes are emitted with makeCode and
    # include inline-runtime-str that is generated by cake.
    switch (v)
      when "inline"
        return @makeCode @inlineRuntime('var iced')
      when "window"
        return @makeCode @inlineRuntime('window.iced')

    inc = null
    inc = switch(v)
      when "node", "browserify", "interp"
        # Emit a `require` call.
        interp = (v is "interp")
        qmodname = if interp then require_top_dir() else "'iced-runtime-3'"
        accessname = iced.const.ns
        file = new Literal qmodname
        access = new Access new Literal accessname
        req = new Value new Literal "require"
        call = new Call req, [ file ]
        callv = new Value call
        callv.add access if interp
        ns = new Value new Literal iced.const.ns
        new Assign ns, callv
      when "none" then null
      else
        @error "unexpected flag IcedRuntime #{v}"

    @push inc if inc

    if @isEmpty() then []
    else               super o

  inlineRuntime: (lefthand) ->
    """
    #{lefthand} = #{require('./inline-runtime-str')};

    """

#### Try

# A classic *try/catch/finally* block.
exports.Try = class Try extends Base
  constructor: (@attempt, @errorVariable, @recovery, @ensure) ->

  children: ['attempt', 'recovery', 'ensure']

  isStatement: YES

  jumps: (o) -> @attempt.jumps(o) or @recovery?.jumps(o)

  makeReturn: (res) ->
    @attempt  = @attempt .makeReturn res if @attempt
    @recovery = @recovery.makeReturn res if @recovery
    this

  # Compilation is more or less as you would expect -- the *finally* clause
  # is optional, the *catch* is not.
  compileNode: (o) ->
    o.indent  += TAB
    tryPart   = @attempt.compileToFragments o, LEVEL_TOP

    catchPart = if @recovery
      generatedErrorVariableName = o.scope.freeVariable 'error', reserve: no
      placeholder = new IdentifierLiteral generatedErrorVariableName
      if @errorVariable
        message = isUnassignable @errorVariable.unwrapAll().value
        @errorVariable.error message if message
        @recovery.unshift new Assign @errorVariable, placeholder
      [].concat @makeCode(" catch ("), placeholder.compileToFragments(o), @makeCode(") {\n"),
        @recovery.compileToFragments(o, LEVEL_TOP), @makeCode("\n#{@tab}}")
    else unless @ensure or @recovery
      generatedErrorVariableName = o.scope.freeVariable 'error', reserve: no
      [@makeCode(" catch (#{generatedErrorVariableName}) {}")]
    else
      []

    ensurePart = if @ensure then ([].concat @makeCode(" finally {\n"), @ensure.compileToFragments(o, LEVEL_TOP),
      @makeCode("\n#{@tab}}")) else []

    [].concat @makeCode("#{@tab}try {\n"),
      tryPart,
      @makeCode("\n#{@tab}}"), catchPart, ensurePart

#### Throw

# Simple node to throw an exception.
exports.Throw = class Throw extends Base
  constructor: (@expression) ->

  children: ['expression']

  isStatement: YES
  jumps:       NO

  # A **Throw** is already a return, of sorts...
  makeReturn: THIS

  compileNode: (o) ->
    [].concat @makeCode(@tab + "throw "), @expression.compileToFragments(o), @makeCode(";")

#### Existence

# Checks a variable for existence -- not *null* and not *undefined*. This is
# similar to `.nil?` in Ruby, and avoids having to consult a JavaScript truth
# table.
exports.Existence = class Existence extends Base
  constructor: (@expression) ->

  children: ['expression']

  invert: NEGATE

  compileNode: (o) ->
    @expression.front = @front
    code = @expression.compile o, LEVEL_OP
    if @expression.unwrap() instanceof IdentifierLiteral and not o.scope.check code
      [cmp, cnj] = if @negated then ['===', '||'] else ['!==', '&&']
      code = "typeof #{code} #{cmp} \"undefined\" #{cnj} #{code} #{cmp} null"
    else
      # do not use strict equality here; it will break existing code
      code = "#{code} #{if @negated then '==' else '!='} null"
    [@makeCode(if o.level <= LEVEL_COND then code else "(#{code})")]

#### Parens

# An extra set of parentheses, specified explicitly in the source. At one time
# we tried to clean up the results by detecting and removing redundant
# parentheses, but no longer -- you can put in as many as you please.
#
# Parentheses are a good way to force any statement to become an expression.
exports.Parens = class Parens extends Base
  constructor: (@body) ->

  children: ['body']

  unwrap    : -> @body
  isComplex : -> @body.isComplex()

  compileNode: (o) ->
    expr = @body.unwrap()
    if expr instanceof Value and expr.isAtomic()
      expr.front = @front
      return expr.compileToFragments o
    fragments = expr.compileToFragments o, LEVEL_PAREN
    bare = o.level < LEVEL_OP and (expr instanceof Op or expr instanceof Call or
      (expr instanceof For and expr.returns))
    if bare then fragments else @wrapInBraces fragments

#### StringWithInterpolations

# Strings with interpolations are in fact just a variation of `Parens` with
# string concatenation inside.

exports.StringWithInterpolations = class StringWithInterpolations extends Parens

#### For

# CoffeeScript's replacement for the *for* loop is our array and object
# comprehensions, that compile into *for* loops here. They also act as an
# expression, able to return the result of each filtered iteration.
#
# Unlike Python array comprehensions, they can be multi-line, and you can pass
# the current index of the loop as a second parameter. Unlike Ruby blocks,
# you can map and filter in a single pass.
exports.For = class For extends While
  constructor: (body, source) ->
    {@source, @guard, @step, @name, @index} = source
    @body    = Block.wrap [body]
    @own     = !!source.own
    @object  = !!source.object
    [@name, @index] = [@index, @name] if @object
    @index.error 'index cannot be a pattern matching expression' if @index instanceof Value
    @range   = @source instanceof Value and @source.base instanceof Range and not @source.properties.length
    @pattern = @name instanceof Value
    @index.error 'indexes do not apply to range loops' if @range and @index
    @name.error 'cannot pattern match over range loops' if @range and @pattern
    @name.error 'cannot use own with for-in' if @own and not @object
    @returns = false

  children: ['body', 'source', 'guard', 'step']

  # Welcome to the hairiest method in all of CoffeeScript. Handles the inner
  # loop, filtering, stepping, and result saving for array, object, and range
  # comprehensions. Some of the generated code can be shared in common, and
  # some cannot.
  compileNode: (o) ->
    body        = Block.wrap [@body]
    [..., last] = body.expressions
    @returns    = no if last?.jumps() instanceof Return
    source      = if @range then @source.base else @source
    scope       = o.scope
    name        = @name  and (@name.compile o, LEVEL_LIST) if not @pattern
    index       = @index and (@index.compile o, LEVEL_LIST)
    scope.find(name)  if name and not @pattern
    scope.find(index) if index
    rvar        = scope.freeVariable 'results' if @returns
    ivar        = (@object and index) or scope.freeVariable 'i', single: true
    kvar        = (@range and name) or index or ivar
    kvarAssign  = if kvar isnt ivar then "#{kvar} = " else ""
    if @step and not @range
      [step, stepVar] = @cacheToCodeFragments @step.cache o, LEVEL_LIST, isComplexOrAssignable
      stepNum   = Number stepVar if @step.isNumber()
    name        = ivar if @pattern
    varPart     = ''
    guardPart   = ''
    defPart     = ''
    idt1        = @tab + TAB

    source.icedStatementAssertion()

    if @range
      forPartFragments = source.compileToFragments merge o,
        {index: ivar, name, @step, isComplex: isComplexOrAssignable}
    else
      svar    = @source.compile o, LEVEL_LIST
      if (name or @own) and @source.unwrap() not instanceof IdentifierLiteral
        defPart    += "#{@tab}#{ref = scope.freeVariable 'ref'} = #{svar};\n"
        svar       = ref
      if name and not @pattern
        namePart   = "#{name} = #{svar}[#{kvar}]"
      if not @object
        defPart += "#{@tab}#{step};\n" if step isnt stepVar
        down = stepNum < 0
        lvar = scope.freeVariable 'len' unless @step and stepNum? and down
        declare = "#{kvarAssign}#{ivar} = 0, #{lvar} = #{svar}.length"
        declareDown = "#{kvarAssign}#{ivar} = #{svar}.length - 1"
        compare = "#{ivar} < #{lvar}"
        compareDown = "#{ivar} >= 0"
        if @step
          if stepNum?
            if down
              compare = compareDown
              declare = declareDown
          else
            compare = "#{stepVar} > 0 ? #{compare} : #{compareDown}"
            declare = "(#{stepVar} > 0 ? (#{declare}) : #{declareDown})"
          increment = "#{ivar} += #{stepVar}"
        else
          increment = "#{if kvar isnt ivar then "++#{ivar}" else "#{ivar}++"}"
        forPartFragments  = [@makeCode("#{declare}; #{compare}; #{kvarAssign}#{increment}")]
    if @returns
      resultPart   = "#{@tab}#{rvar} = [];\n"
      returnResult = "\n#{@tab}return #{rvar};"
      body.makeReturn rvar
    if @guard
      if body.expressions.length > 1
        body.expressions.unshift new If (new Parens @guard).invert(), new StatementLiteral "continue"
      else
        body = Block.wrap [new If @guard, body] if @guard
    if @pattern
      body.expressions.unshift new Assign @name, new Literal "#{svar}[#{kvar}]"
    defPartFragments = [].concat @makeCode(defPart), @pluckDirectCall(o, body)
    varPart = "\n#{idt1}#{namePart};" if namePart
    if @object
      forPartFragments   = [@makeCode("#{kvar} in #{svar}")]
      guardPart = "\n#{idt1}if (!#{utility 'hasProp', o}.call(#{svar}, #{kvar})) continue;" if @own
    bodyFragments = body.compileToFragments merge(o, indent: idt1), LEVEL_TOP
    if bodyFragments and (bodyFragments.length > 0)
      bodyFragments = [].concat @makeCode("\n"), bodyFragments, @makeCode("\n")
    [].concat defPartFragments, @makeCode("#{resultPart or ''}#{@tab}for ("),
      forPartFragments, @makeCode(") {#{guardPart}#{varPart}"), bodyFragments,
      @makeCode("#{@tab}}#{returnResult or ''}")

  pluckDirectCall: (o, body) ->
    defs = []
    for expr, idx in body.expressions
      expr = expr.unwrapAll()
      continue unless expr instanceof Call
      val = expr.variable?.unwrapAll()
      continue unless (val instanceof Code) or
                      (val instanceof Value and
                      val.base?.unwrapAll() instanceof Code and
                      val.properties.length is 1 and
                      val.properties[0].name?.value in ['call', 'apply'])
      fn    = val.base?.unwrapAll() or val
      ref   = new IdentifierLiteral o.scope.freeVariable 'fn'
      base  = new Value ref
      if val.base
        [val.base, base] = [base, val]
      body.expressions[idx] = new Call base, expr.args
      defs = defs.concat @makeCode(@tab), (new Assign(ref, fn).compileToFragments(o, LEVEL_TOP)), @makeCode(';\n')
    defs

#### Switch

# A JavaScript *switch* statement. Converts into a returnable expression on-demand.
exports.Switch = class Switch extends Base
  constructor: (@subject, @cases, @otherwise) ->

  children: ['subject', 'cases', 'otherwise']

  isStatement: YES

  jumps: (o = {block: yes}) ->
    for [conds, block] in @cases
      return jumpNode if jumpNode = block.jumps o
    @otherwise?.jumps o

  makeReturn: (res) ->
    pair[1].makeReturn res for pair in @cases
    @otherwise or= new Block [new Literal 'void 0'] if res
    @otherwise?.makeReturn res
    this

  compileNode: (o) ->
    @subject.icedStatementAssertion() if @subject

    idt1 = o.indent + TAB
    idt2 = o.indent = idt1 + TAB
    fragments = [].concat @makeCode(@tab + "switch ("),
      (if @subject then @subject.compileToFragments(o, LEVEL_PAREN) else @makeCode "false"),
      @makeCode(") {\n")
    for [conditions, block], i in @cases
      for cond in flatten [conditions]
        cond  = cond.invert() unless @subject
        fragments = fragments.concat @makeCode(idt1 + "case "), cond.compileToFragments(o, LEVEL_PAREN), @makeCode(":\n")
      fragments = fragments.concat body, @makeCode('\n') if (body = block.compileToFragments o, LEVEL_TOP).length > 0
      break if i is @cases.length - 1 and not @otherwise
      expr = @lastNonComment block.expressions
      continue if expr instanceof Return or (expr instanceof Literal and expr.jumps() and expr.value isnt 'debugger')
      fragments.push cond.makeCode(idt2 + 'break;\n')
    if @otherwise and @otherwise.expressions.length
      fragments.push @makeCode(idt1 + "default:\n"), (@otherwise.compileToFragments o, LEVEL_TOP)..., @makeCode("\n")
    fragments.push @makeCode @tab + '}'
    fragments

#### If

# *If/else* statements. Acts as an expression by pushing down requested returns
# to the last line of each clause.
#
# Single-expression **Ifs** are compiled into conditional operators if possible,
# because ternaries are already proper expressions, and don't need conversion.
exports.If = class If extends Base
  constructor: (condition, @body, options = {}) ->
    @condition = if options.type is 'unless' then condition.invert() else condition
    @elseBody  = null
    @isChain   = false
    {@soak}    = options

  children: ['condition', 'body', 'elseBody']

  bodyNode:     -> @body?.unwrap()
  elseBodyNode: -> @elseBody?.unwrap()

  # Rewrite a chain of **Ifs** to add a default case as the final *else*.
  addElse: (elseBody) ->
    if @isChain
      @elseBodyNode().addElse elseBody
    else
      @isChain  = elseBody instanceof If
      @elseBody = @ensureBlock elseBody
      @elseBody.updateLocationDataIfMissing elseBody.locationData
    this

  # The **If** only compiles into a statement if either of its bodies needs
  # to be a statement. Otherwise a conditional operator is safe.
  isStatement: (o) ->
    o?.level is LEVEL_TOP or
      @bodyNode().isStatement(o) or @elseBodyNode()?.isStatement(o)

  jumps: (o) -> @body.jumps(o) or @elseBody?.jumps(o)

  compileNode: (o) ->
    @condition.icedStatementAssertion()

    if @isStatement o then @compileStatement o else @compileExpression o

  makeReturn: (res) ->
    @elseBody  or= new Block [new Literal 'void 0'] if res
    @body     and= new Block [@body.makeReturn res]
    @elseBody and= new Block [@elseBody.makeReturn res]
    this

  ensureBlock: (node) ->
    if node instanceof Block then node else new Block [node]

  # Compile the `If` as a regular *if-else* statement. Flattened chains
  # force inner *else* bodies into statement form.
  compileStatement: (o) ->
    child    = del o, 'chainChild'
    exeq     = del o, 'isExistentialEquals'

    if exeq
      return new If(@condition.invert(), @elseBodyNode(), type: 'if').compileToFragments o

    indent   = o.indent + TAB
    cond     = @condition.compileToFragments o, LEVEL_PAREN
    body     = @ensureBlock(@body).compileToFragments merge o, {indent}
    ifPart   = [].concat @makeCode("if ("), cond, @makeCode(") {\n"), body, @makeCode("\n#{@tab}}")
    ifPart.unshift @makeCode @tab unless child
    return ifPart unless @elseBody
    answer = ifPart.concat @makeCode(' else ')
    if @isChain
      o.chainChild = yes
      answer = answer.concat @elseBody.unwrap().compileToFragments o, LEVEL_TOP
    else
      answer = answer.concat @makeCode("{\n"), @elseBody.compileToFragments(merge(o, {indent}), LEVEL_TOP), @makeCode("\n#{@tab}}")
    answer

  # Compile the `If` as a conditional operator.
  compileExpression: (o) ->
    cond = @condition.compileToFragments o, LEVEL_COND
    body = @bodyNode().compileToFragments o, LEVEL_LIST
    alt  = if @elseBodyNode() then @elseBodyNode().compileToFragments(o, LEVEL_LIST) else [@makeCode('void 0')]
    fragments = cond.concat @makeCode(" ? "), body, @makeCode(" : "), alt
    if o.level >= LEVEL_COND then @wrapInBraces fragments else fragments

  unfoldSoak: ->
    @soak and this

# Constants
# ---------

UTILITIES =

  # Correctly set up a prototype chain for inheritance, including a reference
  # to the superclass for `super()` calls, and copies of any static properties.
  extend: (o) -> "
    function(child, parent) {
      for (var key in parent) {
        if (#{utility 'hasProp', o}.call(parent, key)) child[key] = parent[key];
      }
      function ctor() {
        this.constructor = child;
      }
      ctor.prototype = parent.prototype;
      child.prototype = new ctor();
      child.__super__ = parent.prototype;
      return child;
    }
  "

  # Create a function bound to the current value of "this".
  bind: -> '
    function(fn, me){
      return function(){
        return fn.apply(me, arguments);
      };
    }
  '

  # Discover if an item is in an array.
  indexOf: -> "
    [].indexOf || function(item) {
      for (var i = 0, l = this.length; i < l; i++) {
        if (i in this && this[i] === item) return i;
      }
      return -1;
    }
  "

  modulo: -> """
    function(a, b) { return (+a % (b = +b) + b) % b; }
  """

  # Shortcuts to speed up the lookup time for native functions.
  hasProp: -> '{}.hasOwnProperty'
  slice  : -> '[].slice'

# Levels indicate a node's position in the AST. Useful for knowing if
# parens are necessary or superfluous.
LEVEL_TOP    = 1  # ...;
LEVEL_PAREN  = 2  # (...)
LEVEL_LIST   = 3  # [...]
LEVEL_COND   = 4  # ... ? x : y
LEVEL_OP     = 5  # !...
LEVEL_ACCESS = 6  # ...[0]

# Tabs are two spaces for pretty printing.
TAB = '  '

SIMPLENUM = /^[+-]?\d+$/

# Helper Functions
# ----------------

# Helper for ensuring that utility functions are assigned at the top level.
utility = (name, o) ->
  {root} = o.scope
  if name of root.utilities
    root.utilities[name]
  else
    ref = root.freeVariable name
    root.assign ref, UTILITIES[name] o
    root.utilities[name] = ref

multident = (code, tab) ->
  code = code.replace /\n/g, '$&' + tab
  code.replace /\s+$/, ''

isLiteralArguments = (node) ->
  node instanceof Literal and node.value is 'arguments' and not node.asKey

isLiteralThis = (node) ->
  (node instanceof ThisLiteral and not node.asKey) or
    (node instanceof Code and node.bound) or
    node instanceof SuperCall

isComplexOrAssignable = (node) -> node.isComplex() or node.isAssignable?()

# Unfold a node's child if soak, then tuck the node under created `If`
unfoldSoak = (o, parent, name) ->
  return unless ifn = parent[name].unfoldSoak o
  parent[name] = ifn.body
  ifn.body = new Value parent
  ifn<|MERGE_RESOLUTION|>--- conflicted
+++ resolved
@@ -6,12 +6,9 @@
 Error.stackTraceLimit = Infinity
 
 {Scope} = require './scope'
-<<<<<<< HEAD
-{RESERVED, STRICT_PROSCRIBED} = require './lexer'
+{isUnassignable, JS_FORBIDDEN} = require './lexer'
+
 iced = require 'iced-runtime-3'
-=======
-{isUnassignable, JS_FORBIDDEN} = require './lexer'
->>>>>>> 7c2f348a
 
 # Import the helpers we plan to use.
 {compact, flatten, extend, merge, del, starts, ends, some,
@@ -460,7 +457,7 @@
     # If we have a top-level await, wrap everything in a function.
     if @containsAwait()
       wrapper = new Code [], new Block [@expressions]
-      boundfunc = new Call((new Value wrapper, [new Access new Value new Literal 'call']), [new Literal 'this'])
+      boundfunc = new Call((new Value wrapper, [new Access new PropertyName 'call']), [new Literal 'this'])
       @expressions = [boundfunc]
 
     @icedWalkAst obj
@@ -519,20 +516,7 @@
 exports.IdentifierLiteral = class IdentifierLiteral extends Literal
   isAssignable: YES
 
-exports.PropertyName = class PropertyName extends Literal
-  isAssignable: YES
-
-exports.StatementLiteral = class StatementLiteral extends Literal
-  isStatement: YES
-
-  makeReturn: THIS
-
-  jumps: (o) ->
-    return this if @value is 'break' and not (o?.loop or o?.block)
-    return this if @value is 'continue' and not o?.loop
-
   compileNode: (o) ->
-<<<<<<< HEAD
     if @value is 'arguments' and o.scope.icedUseArguments
       # TODO: Find a better way to supply icedArgumentsVar instead
       # of this scope madness.
@@ -557,23 +541,7 @@
       @value
     answer = if @isStatement() then "#{@tab}#{code};" else code
     [@makeCode answer]
-=======
-    [@makeCode "#{@tab}#{@value};"]
->>>>>>> 7c2f348a
-
-exports.ThisLiteral = class ThisLiteral extends Literal
-  constructor: ->
-    super 'this'
-
-  compileNode: (o) ->
-    code = if o.scope.method?.bound then o.scope.method.context else @value
-    [@makeCode code]
-
-exports.UndefinedLiteral = class UndefinedLiteral extends Literal
-  constructor: ->
-    super 'undefined'
-
-<<<<<<< HEAD
+
   icedWalkAst: (o) ->
     # Check if any of the code references `arguments` variable
     # if we also have await construct. Arguments array will be
@@ -582,11 +550,33 @@
       o.foundArguments = true
     this
 
-class exports.Undefined extends Base
-  isAssignable: NO
-  isComplex: NO
-=======
->>>>>>> 7c2f348a
+exports.PropertyName = class PropertyName extends Literal
+  isAssignable: YES
+
+exports.StatementLiteral = class StatementLiteral extends Literal
+  isStatement: YES
+
+  makeReturn: THIS
+
+  jumps: (o) ->
+    return this if @value is 'break' and not (o?.loop or o?.block)
+    return this if @value is 'continue' and not o?.loop
+
+  compileNode: (o) ->
+    [@makeCode "#{@tab}#{@value};"]
+
+exports.ThisLiteral = class ThisLiteral extends Literal
+  constructor: ->
+    super 'this'
+
+  compileNode: (o) ->
+    code = if o.scope.method?.bound then o.scope.method.context else @value
+    [@makeCode code]
+
+exports.UndefinedLiteral = class UndefinedLiteral extends Literal
+  constructor: ->
+    super 'undefined'
+
   compileNode: (o) ->
     [@makeCode if o.level >= LEVEL_ACCESS then '(void 0)' else 'void 0']
 
@@ -763,7 +753,7 @@
     # property set to `true`, and properties[0] will have the name of the
     # dictionary key that's needed (already as an `Access` instance)
     if @this then @properties[0]
-    else new Access @
+    else new Access new PropertyName @base.value
 
   # Minor iced addition for convenience
   copy : -> new Value @base, @properties
@@ -804,7 +794,6 @@
       @isNew = true
     this
 
-<<<<<<< HEAD
   # Grab the reference to the superclass's implementation of the current
   # method.
   superReference: (o) ->
@@ -837,8 +826,6 @@
       method = o.scope.method
       (method and not method.klass and method.context) or "this"
 
-=======
->>>>>>> 7c2f348a
   # Soaked chained invocations unfold into if/else ternary structures.
   unfoldSoak: (o) ->
     if @soak
@@ -1013,17 +1000,12 @@
 
   compileToFragments: (o) ->
     name = @name.compileToFragments o
-<<<<<<< HEAD
-    if (IDENTIFIER.test fragmentsToText name) or @name instanceof Defer
-      name.unshift @makeCode "."
-=======
     node = @name.unwrap()
-    if node instanceof PropertyName
+    if node instanceof PropertyName or node instanceof Defer
       if node.value in JS_FORBIDDEN
         [@makeCode('["'), name..., @makeCode('"]')]
       else
         [@makeCode('.'), name...]
->>>>>>> 7c2f348a
     else
       [@makeCode('['), name..., @makeCode(']')]
 
@@ -1742,7 +1724,7 @@
     if @icedSaveArguments
       arg_var = o.scope.freeVariable '_arguments'
       o.scope.icedArgumentsVar = arg_var
-      @body.expressions.unshift new Assign (new Literal arg_var), (new Literal 'arguments')
+      @body.expressions.unshift new Assign (new IdentifierLiteral arg_var), (new Literal 'arguments')
     code = 'function'
     code += '*' if @isGenerator
     code += ' ' + @name if @ctor
@@ -1783,15 +1765,15 @@
     # Don't do the same operation the next time through
     @icedFlag = false
 
-    @icedPassedDeferral = new Value new Literal iced.const.passed_deferral
-    @icedIterator = new Value new Literal iced.const.iterator
+    @icedPassedDeferral = new Value new IdentifierLiteral iced.const.passed_deferral
+    @icedIterator = new Value new IdentifierLiteral iced.const.iterator
 
     body = []
 
     # var __iced_passed_deferral = iced.findDeferral(arguments)
-    f = new Value new Literal iced.const.ns
-    f.add new Access new Value new Literal iced.const.findDeferral
-    rhs = new Call f, [ new Value new Literal 'arguments' ]
+    f = new Value new IdentifierLiteral iced.const.ns
+    f.add new Access new PropertyName iced.const.findDeferral
+    rhs = new Call f, [ new Value new IdentifierLiteral 'arguments' ]
     body.push(new Assign @icedPassedDeferral, rhs, null, { param: true })
 
     # var __it = (function* (_this) {  [ @body ]} )(this);
@@ -1807,7 +1789,7 @@
 
     # __it.next();
     nxt = @icedIterator.copy()
-    nxt.add new Access new Value new Literal "next"
+    nxt.add new Access new PropertyName "next"
     call = new Call nxt, []
     body.push call
 
@@ -2343,11 +2325,11 @@
     i = 0
     for s in @slots
       i = s.index
-      a = new Value new Literal "arguments"
-      i_lit = new Value new Literal i
+      a = new Value new IdentifierLiteral "arguments"
+      i_lit = new Value new IdentifierLiteral i
       if s.splat # case 4
-        func = new Value new Literal(utility 'slice', o)
-        func.add new Access new Value new Literal 'call'
+        func = new Value new IdentifierLiteral(utility 'slice', o)
+        func.add new Access new PropertyName 'call'
         call = new Call func, [ a, i_lit ]
         slot = s.value
         @vars.push slot
@@ -2378,17 +2360,15 @@
     call = new Call outer_fn, args
 
   transform : (o) ->
-    meth = new Value new Literal iced.const.defer_method
-
     # In the custom case, there's a foo.defer, and we're going to
     # use the `foo` as the this object.  Otherwise, we'll
     # use the `__iced_deferrals` in the current scope as the `this` object
     if @custom
-      fn = meth
+      fn = new PropertyName iced.const.defer_method
     else if (parent = @icedParentAwait)?
       fn = parent.icedDeferrals.copy()
       # now, fn is '__iced_deferrals.defer'
-      fn.add new Access meth
+      fn.add new Access new PropertyName iced.const.defer_method
     else
       @error "defer() without parent await or Rendezvous"
 
@@ -2402,13 +2382,13 @@
     if (assign_fn = @makeAssignFn o)
       assignments.push new Assign(new Value(new Literal(iced.const.assign_fn)),
                                   assign_fn, "object")
-    ln_lhs = new Value new Literal iced.const.lineno
-    ln_rhs = new Value new Literal @lineno
+    ln_lhs = new Value new IdentifierLiteral iced.const.lineno
+    ln_rhs = new Value new NumberLiteral @lineno
     ln_assign = new Assign ln_lhs, ln_rhs, "object"
     assignments.push ln_assign
     if @custom
-      context_lhs = new Value new Literal iced.const.context
-      context_rhs = new Value new Literal iced.const.deferrals
+      context_lhs = new Value new IdentifierLiteral iced.const.context
+      context_rhs = new Value new IdentifierLiteral iced.const.deferrals
       context_assign = new Assign context_lhs, context_rhs, "object"
       assignments.push context_assign
     o = new Obj assignments
@@ -2454,9 +2434,9 @@
     body = @body
 
     name = o.scope.freeVariable iced.const.deferrals
-    @icedDeferrals = lhs = new Value new Literal name
-    cls = new Value new Literal iced.const.ns
-    cls.add(new Access(new Value new Literal iced.const.Deferrals))
+    @icedDeferrals = lhs = new Value new IdentifierLiteral name
+    cls = new Value new IdentifierLiteral iced.const.ns
+    cls.add(new Access(new PropertyName iced.const.Deferrals))
 
     assignments = []
     if n = @icedParentFunc?.icedPassedDeferral
@@ -2487,7 +2467,7 @@
     body.unshift assign
 
     # if (__iced_deferrals_1.await_exit()) { yield; }
-    meth = lhs.copy().add new Access new Value new Literal iced.const.await_exit
+    meth = lhs.copy().add new Access new PropertyName iced.const.await_exit
     body.push new If (new Call meth, []), (new Block [ new Literal 'yield'])
 
     body
@@ -2555,7 +2535,7 @@
         call = new Call req, [ file ]
         callv = new Value call
         callv.add access if interp
-        ns = new Value new Literal iced.const.ns
+        ns = new Value new IdentifierLiteral iced.const.ns
         new Assign ns, callv
       when "none" then null
       else
