--- conflicted
+++ resolved
@@ -173,7 +173,7 @@
   # `toString` representation of the node, for inspecting the parse tree.
   # This is what `coffee --nodes` prints out.
   toString: (idt = '', name = @constructor.name) ->
-    extras = [] 
+    extras = []
     extras.push "A" if @icedNodeFlag
     extras.push "L" if @icedLoopFlag
     extras.push "P" if @icedCpsPivotFlag
@@ -769,14 +769,10 @@
 # A `return` is a *pureStatement* -- wrapping it in a closure wouldn't
 # make sense.
 exports.Return = class Return extends Base
-<<<<<<< HEAD
-  constructor: (expr, auto) ->
+
+  constructor: (@expression, auto) ->
     super()
     @icedHasAutocbFlag = auto
-    @expression = expr if expr and not expr.unwrap().isUndefined
-=======
-  constructor: (@expression) ->
->>>>>>> 158ca0d8
 
   children: ['expression']
 
@@ -799,7 +795,6 @@
     answer.push @makeCode ";"
     return answer
 
-<<<<<<< HEAD
   icedCompileIced : (o) ->
     cb = new Value new Literal iced.const.autocb
     args = if @expression then [ @expression ] else []
@@ -808,8 +803,6 @@
     block = new Block [ call, ret];
     block.compileNode o
 
-=======
->>>>>>> 158ca0d8
 #### Value
 
 # A value, variable or literal or parenthesized, indexed or dotted into,
@@ -1530,7 +1523,7 @@
     forbidden = (name = @variable.unwrapAll().value) in STRICT_PROSCRIBED
     if forbidden and @context isnt 'object'
       @variable.error "variable name may not be \"#{name}\""
-    @icedlocal = options and options.icedlocal        
+    @icedlocal = options and options.icedlocal
 
   children: ['variable', 'value']
 
@@ -1715,20 +1708,14 @@
 # has no *children* -- they're within the inner scope.
 exports.Code = class Code extends Base
   constructor: (params, body, tag) ->
-<<<<<<< HEAD
     super()
     @params  = params or []
     @body    = body or new Block
     @icedgen = tag is 'icedgen'
     @icedPassedDeferral = null
     @bound   = tag is 'boundfunc' or @icedgen
-=======
-    @params      = params or []
-    @body        = body or new Block
-    @bound       = tag is 'boundfunc'
     @isGenerator = @body.contains (node) ->
       node instanceof Op and node.operator in ['yield', 'yield*']
->>>>>>> 158ca0d8
 
   children: ['params', 'body']
 
@@ -1825,7 +1812,7 @@
   # unless `crossScope` is `true`.
   traverseChildren: (crossScope, func) ->
     super(crossScope, func) if crossScope
- 
+
   icedPatchBody : (o) ->
 
     # Some iced functions need to squirrel away the original arguments.
@@ -1856,7 +1843,7 @@
     # function that contains them (since only 'var's) are output.
     # Thus, we had to make a hack to scope.coffee to support this particular
     # case.
-    # 
+    #
     if @icedNodeFlag and not @icedgen
       r = if @icedHasAutocbFlag then iced.const.autocb else iced.const.k_noop
       rhs = new Value new Literal r
@@ -2020,7 +2007,7 @@
 
   icedToSlot: (i) ->
     new Slot(i, new Value(@name), null, true)
-    
+
 #### Expansion
 
 # Used to skip values inside an array destructuring (pattern matching) or
@@ -2355,10 +2342,10 @@
       @error 'yield statements must occur within a function generator.'
     if 'expression' in Object.keys @first
       parts.push @first.expression.compileToFragments o, LEVEL_OP if @first.expression?
-    else 
-      parts.push [@makeCode "(#{op} "] 
+    else
+      parts.push [@makeCode "(#{op} "]
       parts.push @first.compileToFragments o, LEVEL_OP
-      parts.push [@makeCode ")"] 
+      parts.push [@makeCode ")"]
     @joinFragmentArrays parts, ''
 
   compilePower: (o) ->
@@ -2543,7 +2530,7 @@
   transform : (o) ->
     meth = new Value new Literal iced.const.defer_method
 
-    # In the custom case, there's a foo.defer, and we're going to 
+    # In the custom case, there's a foo.defer, and we're going to
     # use the `foo` as the this object.  Otherwise, we'll
     # use the `__iced_deferrals` in the current scope as the `this` object
     if @custom
@@ -2711,22 +2698,22 @@
     @push inc if inc
 
     if @foundAwait
-      
-      # Emit __iced_k = __iced_k_noop = function(){} 
+
+      # Emit __iced_k = __iced_k_noop = function(){}
       rhs = new Code [], new Block []
 
       lhs_vec = []
       for k in [ iced.const.k_noop, iced.const.k ]
         val = new Value new Literal k
-        
+
         # Add window. if necessary
         if window_val
           klass = window_val.copy()
           klass.add new Access val
           val = klass
-          
+
         lhs_vec.push val
-          
+
       assign = rhs
       for v in lhs_vec
         assign = new Assign v, assign
@@ -3061,7 +3048,7 @@
       condition = new Op "||", new Parens(pos), new Parens(neg)
       condition = condition.invert()
       # Init statements
-      init = [ 
+      init = [
         new Assign(@name, @source.base.from)
         new Assign(begin, @source.base.from)
         new Assign(end, @source.base.to)
