# `nodes.coffee` contains all of the node classes for the syntax tree. Most
# nodes are created as the result of actions in the [grammar](grammar.html),
# but some are created by other nodes as a method of code generation. To convert
# the syntax tree into a string of JavaScript code, call `compile()` on the root.

Error.stackTraceLimit = Infinity

{Scope} = require './scope'
{RESERVED, STRICT_PROSCRIBED} = require './lexer'
iced = require './iced'

# Import the helpers we plan to use.
{compact, flatten, extend, merge, del, starts, ends, last, some,
addLocationDataFn, locationDataToString, throwSyntaxError} = require './helpers'

# Functions required by parser
exports.extend = extend
exports.addLocationDataFn = addLocationDataFn

# Constant functions for nodes that don't need customization.
YES     = -> yes
NO      = -> no
THIS    = -> this
NEGATE  = -> @negated = not @negated; this
NULL    = -> new Value new Literal 'null'

#### CodeFragment

# The various nodes defined below all compile to a collection of **CodeFragment** objects.
# A CodeFragments is a block of generated code, and the location in the source file where the code
# came from. CodeFragments can be assembled together into working code just by catting together
# all the CodeFragments' `code` snippets, in order.
exports.CodeFragment = class CodeFragment
  constructor: (parent, code) ->
    @code = "#{code}"
    @locationData = parent?.locationData
    @type = parent?.constructor?.name or 'unknown'

  toString:   ->
    "#{@code}#{if @locationData then ": " + locationDataToString(@locationData) else ''}"

# Convert an array of CodeFragments into a string.
fragmentsToText = (fragments) ->
  (fragment.code for fragment in fragments).join('')

#### Base

# The **Base** is the abstract base class for all nodes in the syntax tree.
# Each subclass implements the `compileNode` method, which performs the
# code generation for that node. To compile a node to JavaScript,
# call `compile` on it, which wraps `compileNode` in some generic extra smarts,
# to know when the generated code needs to be wrapped up in a closure.
# An options hash is passed and cloned throughout, containing information about
# the environment from higher in the tree (such as if a returned value is
# being requested by the surrounding function), information about the current
# scope, and indentation level.
exports.Base = class Base

  constructor: ->
    @icedContinuationBlock = null

    # iced AST node flags -- since we make several passes through the
    # tree setting these bits, we'll actually just flip bits in the nodes,
    # rather than setting function pointers to YES or NO.
    @icedLoopFlag        = false
    @icedNodeFlag        = false
    @icedGotCpsSplitFlag = false
    @icedCpsPivotFlag    = false
    @icedHasAutocbFlag   = false
    @icedFoundArguments  = false
    @icedParentAwait     = null
    @icedCallContinuationFlag = false

  # Common logic for determining whether to wrap this node in a closure before
  compile: (o, lvl) ->
    fragmentsToText @compileToFragments o, lvl

  # Common logic for determining whether to wrap this node in a closure before
  # compiling it, or to compile directly. We need to wrap if this node is a
  # *statement*, and it's not a *pureStatement*, and we're not at
  # the top level of a block (which would be unnecessary), and we haven't
  # already been asked to return the result (because statements know how to
  # return results).
  compileToFragments: (o, lvl) ->
    o        = extend {}, o
    o.level  = lvl if lvl
    node     = @unfoldSoak(o) or this
    node.tab = o.indent
    if node.icedHasContinuation() and not node.icedGotCpsSplitFlag
      node.icedCompileCps o
    else if o.level is LEVEL_TOP or not node.isStatement(o)
      node.compileNode o
    else
      node.compileClosure o

  # Statements converted into expressions via closure-wrapping share a scope
  # object with their parent closure, to preserve the expected lexical scope.
  compileClosure: (o) ->
    if jumpNode = @jumps()
      jumpNode.error 'cannot use a pure statement in an expression'
    o.sharedScope = yes
    # Solution for an iced corner case:
    #
    # foo = (autocb) ->
    #   x = (i for i in [0..10])
    #   x
    #
    #  We don't want the autocb to fire in the evaluation of the list
    #  comprehension on the RHS.
    #
    @icedClearAutocbFlags()

    func = new Code [], Block.wrap [this]
    args = []
    if (argumentsNode = @contains isLiteralArguments) or @contains isLiteralThis
      args = [new Literal 'this']
      if argumentsNode
        meth = 'apply'
        args.push new Literal 'arguments'
      else
        meth = 'call'
      func = new Value func, [new Access new Literal meth]
    (new Call func, args).compileNode o

  # If the code generation wishes to use the result of a complex expression
  # in multiple places, ensure that the expression is only ever evaluated once,
  # by assigning it to a temporary variable. Pass a level to precompile.
  #
  # If `level` is passed, then returns `[val, ref]`, where `val` is the compiled value, and `ref`
  # is the compiled reference. If `level` is not passed, this returns `[val, ref]` where
  # the two values are raw nodes which have not been compiled.
  cache: (o, level, reused) ->
    unless @isComplex()
      ref = if level then @compileToFragments o, level else this
      [ref, ref]
    else
      ref = new Literal reused or o.scope.freeVariable 'ref'
      sub = new Assign ref, this
      if level then [sub.compileToFragments(o, level), [@makeCode(ref.value)]] else [sub, ref]

  cacheToCodeFragments: (cacheValues) ->
    [fragmentsToText(cacheValues[0]), fragmentsToText(cacheValues[1])]

  # Construct a node that returns the current node's result.
  # Note that this is overridden for smarter behavior for
  # many statement nodes (e.g. If, For)...
  makeReturn: (res) ->
    me = @unwrapAll()
    if res
      new Call new Literal("#{res}.push"), [me]
    else
      new Return me, @icedHasAutocbFlag

  # Does this node, or any of its children, contain a node of a certain kind?
  # Recursively traverses down the *children* nodes and returns the first one
  # that verifies `pred`. Otherwise return undefined. `contains` does not cross
  # scope boundaries.
  contains: (pred) ->
    node = undefined
    @traverseChildren no, (n) ->
      if pred n
        node = n
        return no
    node

  # Pull out the last non-comment node of a node list.
  lastNonComment: (list) ->
    i = list.length
    return list[i] while i-- when list[i] not instanceof Comment
    null

  # `toString` representation of the node, for inspecting the parse tree.
  # This is what `coffee --nodes` prints out.
  toString: (idt = '', name = @constructor.name) ->
    extras = [] 
    extras.push "A" if @icedNodeFlag
    extras.push "L" if @icedLoopFlag
    extras.push "P" if @icedCpsPivotFlag
    extras.push "C" if @icedHasAutocbFlag
    extras.push "D" if @icedParentAwait
    extras.push "G" if @icedFoundArguments
    if extras.length
      extras = " (" + extras.join('') + ")"
    tree = '\n' + idt + name
    tree = '\n' + idt + name
    tree += '?' if @soak
    tree += extras
    @eachChild (node) -> tree += node.toString idt + TAB
    if @icedContinuationBlock
      idt += TAB
      tree += '\n' + idt + "Continuation"
      tree += @icedContinuationBlock.toString idt + TAB
    tree

  # Passes each child to a function, breaking when the function returns `false`.
  eachChild: (func) ->
    return this unless @children
    for attr in @children when @[attr]
      for child in flatten [@[attr]]
        return this if func(child) is false
    this

  traverseChildren: (crossScope, func) ->
    @eachChild (child) ->
      recur = func(child)
      child.traverseChildren(crossScope, func) unless recur is no

  invert: ->
    new Op '!', this

  unwrapAll: ->
    node = this
    continue until node is node = node.unwrap()
    node

  # Start iced additions...

  # Don't try this at home with actual human kids.  Added for iced
  # for slightly different tree traversal mechanics.
  flattenChildren : ->
    out = []
    for attr in @children when @[attr]
      for child in flatten [@[attr]]
        out.push (child)
    out

  # Statements that need CPS translation will have to be split into
  # pieces like so.
  icedCompileCps : (o) ->
    @icedGotCpsSplitFlag = true
    code = CpsCascade.wrap this, @icedContinuationBlock, null, o
    o.sharedScope = true
    code.compileNode o

  # If the code generation wishes to use the result of a complex expression

  #
  # AST Walking Routines for CPS Pivots, etc.
  #
  #  There are three passes:
  #    1. Find await's and trace upward.
  #    2. Find loops found in #1, and flood downward
  #    3. Find break/continue found in #2, and trace upward
  #

  # icedWalkAst
  #
  #   Walk the AST looking for taming. Mark a node as with iced flags
  #   if any of its children are iced, but don't cross scope boundary
  #   when considering the children.
  #
  #   The paremeter `p` is the parent `await`.  All nodes beneath the
  #   first `await` in a function scope should point to its highest
  #   parent `await`.  This is so in the case of nested `await`s,
  #   they're really pulled out and run in sequence as the level of the
  #   topmost await.
  #
  #   The parameter `o` is a global object, passed through all without
  #   copies, to push information up and down the AST. This parameter is
  #   used with subfields:
  #
  #      o.foundAutocb    -- on if the parent function has an autocb
  #      o.foundDefer     -- on if defer() was found anywhere in the AST
  #      o.foundAwait     -- on if await... was found anywhere in the AST
  #      o.foundAwaitFunc -- on if await found in this func
  #      o.currFunc       -- the current func we're in
  #      o.foundArguments -- on if we found reference to 'arguments'
  #
  icedWalkAst : (p, o) ->
    @icedParentAwait = p
    @icedHasAutocbFlag = o.foundAutocb
    for child in @flattenChildren()
      @icedNodeFlag = true if child.icedWalkAst p, o
    @icedNodeFlag

  # icedWalkAstLoops
  #   Walk all loops that are marked as "iced" and mark their children
  #   as being children in a iced loop. They'll need more translations
  #   than other nodes. Eventually, "switch" statements might also be "loops"
  icedWalkAstLoops : (flood) ->
    flood = true if  @isLoop() and @icedNodeFlag
    flood = false if @isLoop() and not @icedNodeFlag
    @icedLoopFlag = flood
    for child in @flattenChildren()
      @icedLoopFlag = true if child.icedWalkAstLoops flood
    @icedLoopFlag

  # icedWalkCpsPivots
  #   A node is marked as a "cpsPivot" of it is (a) a 'iced' node,
  #   (b) a jump node in a iced while loop; or (c) an ancestor of (a) or (b).
  icedWalkCpsPivots : ->
    @icedCpsPivotFlag = true if @icedNodeFlag or (@icedLoopFlag and @icedIsJump())
    for child in @flattenChildren()
      @icedCpsPivotFlag = true if child.icedWalkCpsPivots()
    @icedCpsPivotFlag

  icedClearAutocbFlags : ->
    @icedHasAutocbFlag = false
    @traverseChildren false, (node) ->
      node.icedHasAutocbFlag = false
      true

  # A generic iced AST rotation is just to push down to its children
  icedCpsRotate: ->
    for child in @flattenChildren()
      child.icedCpsRotate()
    this

  icedIsCpsPivot            :     -> @icedCpsPivotFlag
  icedNestContinuationBlock : (b) -> @icedContinuationBlock = b
  icedHasContinuation       :     -> (!!@icedContinuationBlock)
  icedCallContinuation      :     -> @icedCallContinuationFlag = true
  icedWrapContinuation      :     NO
  icedIsJump                :     NO

  icedUnwrap: (e) ->
    if e.icedHasContinuation() and @icedHasContinuation()
      this
    else
      if @icedHasContinuation()
        e.icedContinuationBlock = @icedContinuationBlock
      e

  icedStatementAssertion : () ->
    @error "await'ed statements can't act as expressions" if @icedIsCpsPivot()

  # End iced additions...

  # Default implementations of the common node properties and methods. Nodes
  # will override these with custom logic, if needed.
  children: []

  isStatement     : NO
  jumps           : NO
  isComplex       : YES
  isChainable     : NO
  isAssignable    : NO
  isLoop          : NO

  unwrap     : THIS
  unfoldSoak : NO

  # Is this node used to assign a certain variable?
  assigns: NO

  # For this node and all descendents, set the location data to `locationData`
  # if the location data is not already set.
  updateLocationDataIfMissing: (locationData) ->
    return this if @locationData
    @locationData = locationData

    @eachChild (child) ->
      child.updateLocationDataIfMissing locationData

  # Throw a SyntaxError associated with this node's location.
  error: (message) ->
    throwSyntaxError message, @locationData

  makeCode: (code) ->
    new CodeFragment this, code

  wrapInBraces: (fragments) ->
    [].concat @makeCode('('), fragments, @makeCode(')')

  # `fragmentsList` is an array of arrays of fragments. Each array in fragmentsList will be
  # concatonated together, with `joinStr` added in between each, to produce a final flat array
  # of fragments.
  joinFragmentArrays: (fragmentsList, joinStr) ->
    answer = []
    for fragments,i in fragmentsList
      if i then answer.push @makeCode joinStr
      answer = answer.concat fragments
    answer

#### Block

# The block is the list of expressions that forms the body of an
# indented block of code -- the implementation of a function, a clause in an
# `if`, `switch`, or `try`, and so on...
exports.Block = class Block extends Base
  constructor: (nodes) ->
    super()
    @expressions = compact flatten nodes or []

  children: ['expressions']

  # Tack an expression on to the end of this expression list.
  push: (node) ->
    @expressions.push node
    this

  # Remove and return the last expression of this expression list.
  pop: ->
    @expressions.pop()

  # Add an expression at the beginning of this expression list.
  unshift: (node) ->
    @expressions.unshift node
    this

  # If this Block consists of just a single node, unwrap it by pulling
  # it back out.
  unwrap: ->
    if @expressions.length is 1 then @icedUnwrap @expressions[0] else this

  # Is this an empty block of code?
  isEmpty: ->
    not @expressions.length

  isStatement: (o) ->
    for exp in @expressions when exp.isStatement o
      return yes
    no

  jumps: (o) ->
    for exp in @expressions
      return jumpNode if jumpNode = exp.jumps o

  # A Block node does not return its entire body, rather it
  # ensures that the final expression is returned.
  makeReturn: (res) ->
    len = @expressions.length
    foundReturn = false
    while len--
      expr = @expressions[len]
      if expr not instanceof Comment
        @expressions[len] = expr.makeReturn res
        if expr instanceof Return and
           not expr.expression and not expr.icedHasAutocbFlag
          @expressions.splice(len, 1)
          foundReturn = true
        else if not (expr instanceof If) or expr.elseBody
          foundReturn = true
        break
    if @icedHasAutocbFlag and not @icedNodeFlag and not foundReturn
      @expressions.push(new Return null, true)
    this

  # A **Block** is the only node that can serve as the root.
  compileToFragments: (o = {}, level) ->
    if o.scope then super o, level else @compileRoot o

  # Compile all expressions within the **Block** body. If we need to
  # return the result, and it's an expression, simply return it. If it's a
  # statement, ask the statement to do so.
  compileNode: (o) ->
    @tab  = o.indent
    top   = o.level is LEVEL_TOP
    compiledNodes = []

    for node, index in @expressions

      node = node.unwrapAll()
      node = (node.unfoldSoak(o) or node)
      if node instanceof Block
        # This is a nested block. We don't do anything special here like enclose
        # it in a new scope; we just compile the statements in this block along with
        # our own
        compiledNodes.push node.compileNode o
      else if top
        node.front = true
        fragments = node.compileToFragments o
        unless node.isStatement o
          fragments.unshift @makeCode "#{@tab}"
          fragments.push @makeCode ";"
        compiledNodes.push fragments
      else
        compiledNodes.push node.compileToFragments o, LEVEL_LIST
    if top
      if @spaced
        return [].concat @joinFragmentArrays(compiledNodes, '\n\n'), @makeCode("\n")
      else
        return @joinFragmentArrays(compiledNodes, '\n')
    if compiledNodes.length
      answer = @joinFragmentArrays(compiledNodes, ', ')
    else
      answer = [@makeCode "void 0"]
    if compiledNodes.length > 1 and o.level >= LEVEL_LIST then @wrapInBraces answer else answer

  # If we happen to be the top-level **Block**, wrap everything in
  # a safety closure, unless requested not to.
  # It would be better not to generate them in the first place, but for now,
  # clean up obvious double-parentheses.
  compileRoot: (o) ->
    o.indent  = if o.bare then '' else TAB
    o.level   = LEVEL_TOP
    @spaced   = yes
    o.scope   = new Scope null, this, null
    # Mark given local variables in the root scope as parameters so they don't
    # end up being declared on this block.
    o.scope.parameter name for name in o.locals or []
    prelude   = []
    unless o.bare
      preludeExps = for exp, i in @expressions
        break unless exp.unwrap() instanceof Comment
        exp
      rest = @expressions[preludeExps.length...]
      @expressions = preludeExps
      if preludeExps.length
        prelude = @compileNode merge(o, indent: '')
        prelude.push @makeCode "\n"
      @expressions = rest
    fragments = @compileWithDeclarations o
    return fragments if o.bare
    [].concat prelude, @makeCode("(function() {\n"), fragments, @makeCode("\n}).call(this);\n")

  # Compile the expressions body for the contents of a function, with
  # declarations of all inner variables pushed up to the top.
  compileWithDeclarations: (o) ->
    fragments = []
    post = []
    for exp, i in @expressions
      exp = exp.unwrap()
      break unless exp instanceof Comment or exp instanceof Literal
    o = merge(o, level: LEVEL_TOP)
    if i
      rest = @expressions.splice i, 9e9
      [spaced,    @spaced] = [@spaced, no]
      [fragments, @spaced] = [@compileNode(o), spaced]
      @expressions = rest
    post = @compileNode o
    {scope} = o
    if scope.expressions is this
      declars = o.scope.hasDeclarations()
      assigns = scope.hasAssignments
      if declars or assigns
        fragments.push @makeCode '\n' if i
        fragments.push @makeCode "#{@tab}var "
        if declars
          fragments.push @makeCode scope.declaredVariables().join(', ')
        if assigns
          fragments.push @makeCode ",\n#{@tab + TAB}" if declars
          fragments.push @makeCode scope.assignedVariables().join(",\n#{@tab + TAB}")
        fragments.push @makeCode ";\n#{if @spaced then '\n' else ''}"
      else if fragments.length and post.length
        fragments.push @makeCode "\n"
    fragments.concat post

  # Wrap up the given nodes as a **Block**, unless it already happens
  # to be one.
  @wrap: (nodes) ->
    return nodes[0] if nodes.length is 1 and nodes[0] instanceof Block
    new Block nodes

  # Start iced additions

  # When returning from a block, we need to maybe call into a continuation.
  # This call will thread that "return / call-continuation" through this
  # block.
  icedThreadReturn: (call)  ->
    call = call || new IcedTailCall
    len = @expressions.length
    while len--
      expr = @expressions[len]

      # If the last expression in the block is either a bonafide statement
      # or if it's going to be pivoted, then don't thread the return value
      # through the IcedTailCall, just bolt it onto the end.
      if expr.isStatement()
        break

      # In this case, we have a value that we're going to return out
      # of the block, so apply the IcedTamilCall onto the value
      if expr not instanceof Comment and expr not instanceof Return
        call.assignValue expr
        @expressions[len] = call
        return

    # if nothing was found, just push the call on
    @expressions.push call

  # Optimization!
  # Blocks typically don't need their own cpsCascading.  This saves
  # wasted code.
  icedCompileCps : (o) ->
    @icedGotCpsSplitFlag = true
    if @expressions.length > 1
      super o
    else
      @compileNode o

  #
  # icedCpsRotate -- This is the key abstract syntax tree rotation of the
  # CPS translation. Take a block with a bunch of sequential statements
  # and "pivot" the AST on the first available pivot.  The expressions
  # on the LHS of the pivot stay where the are.  The expressions on the RHS
  # of the pivot become the pivot's continuation. And the process is applied
  # recursively.
  #
  icedCpsRotate : ->
    pivot = null

    # Go ahead an look for a pivot
    for e,i in @expressions
      if e.icedIsCpsPivot()
        pivot = e
        # The pivot value needs to call the currently active continuation
        # after it's all done.  For things like if..else.. this does something
        # interesting and pushes the continuation down both branches.
        # Note that it's convenient to do this **before** anything is
        # rotated.
        pivot.icedCallContinuation()

      # Recursively rotate the children, in depth-first order.
      e.icedCpsRotate()

      # If we've found a pivot, then we break out of here, and then
      # handle the rest of these children
      break if pivot

    # If there's no pivot, then the above should be as in the base
    # class, and it's safe to return out of here.
    #
    # We find a pivot if this node has taming, and it's not an Await
    # itself.
    return this unless pivot

    # We should never have a continuation here, even though we rotated
    # this guy above.  This is true because:
    #   1. The Pivot must be a statement....
    #   2. If pivot is a statement, then the continuation will be in the
    #      grandchild Block node
    if pivot.icedContinuationBlock
      throw SyntaxError "unexpected continuation block in node"

    # These are the expressions on the RHS of the pivot split
    rest = @expressions.slice(i+1)

    # Leave the pivot in the list of expressions
    @expressions = @expressions.slice(0,i+1)

    # If there are elements in rest, then we need to nest a continuation block
    if rest.length
      child = new Block rest
      pivot.icedNestContinuationBlock child

      # Pass our node bits onto our new children
      for e in rest
        child.icedNodeFlag = true      if e.icedNodeFlag
        child.icedLoopFlag = true      if e.icedLoopFlag
        child.icedCpsPivotFlag = true  if e.icedCpsPivotFlag
        child.icedHasAutocbFlag = true if e.icedHasAutocbFlag

      # now recursive apply the transformation to the new child,
      # this being especially important in blocks that have multiple
      # awaits on the same level
      child.icedCpsRotate()

    # return this for chaining
    this

  # Paste in a require or inline code, depending on the strategy requested
  icedAddRuntime : (foundDefer, foundAwait) ->
    index = 0
    while (node = @expressions[index]) and node instanceof Comment or
        node instanceof Value and node.isString()
      index++
    @expressions.splice index, 0, (new IcedRuntime foundDefer, foundAwait)

  # Perform all steps of the Iced transform
  icedTransform : (opts) ->

    # we need to do at least 1 walk -- do the most important walk first
    obj = {}
    @icedWalkAst null, obj

    # Add a runtime if necessary, but don't add a runtime for the REPL.
    # For some reason, even outputting an empty runtime doesn't work as far as the
    # REPL is concerned.
    if not opts?.repl and (obj.foundDefer or obj.foundAwait or opts.runforce)
      @icedAddRuntime obj.foundDefer, obj.foundAwait

    # short-circuit here for optimization. If we didn't find await
    # then no need to iced anything in this AST
    if obj.foundAwait
      @icedWalkAstLoops false
      @icedWalkCpsPivots()
      @icedCpsRotate()

    this

  # Like unwrap, but will return if not a single
  icedGetSingle : ->
    if @expressions.length is 1 then @expressions[0] else null

  # end iced additions

#### Literal

# Literals are static values that can be passed through directly into
# JavaScript without translation, such as: strings, numbers,
# `true`, `false`, `null`...
exports.Literal = class Literal extends Base
  constructor: (@value) ->
    super()

  makeReturn: ->
    if @isStatement() then this else super

  isAssignable: ->
    IDENTIFIER.test @value

  isStatement: ->
    @value in ['break', 'continue', 'debugger']

  isComplex: NO

  assigns: (name) ->
    name is @value

  jumps: (o) ->
    return this if @value is 'break' and not (o?.loop or o?.block)
    return this if @value is 'continue' and not o?.loop

  compileNode: (o) ->
    # Don't tun this code through @makeCode below....
    return @icedCompileIced o if @icedLoopFlag and @icedIsJump()

    code = if @value is 'this'
      if o.scope.method?.bound then o.scope.method.context else @value
    else if @value.reserved
      "\"#{@value}\""
    else
      @value
    answer = if @isStatement() then "#{@tab}#{code};" else code
    [@makeCode answer]

  toString: ->
    ' "' + @value + '"'

  icedWalkAst : (parent, o) ->
    if @value is 'arguments' and o.foundAwaitFunc
      o.foundArguments = true
      @value = "_arguments"
    false

  icedIsJump : -> @isStatement()

  icedCompileIced: (o) ->
    d =
      'continue' : iced.const.c_while
      'break'    : iced.const.b_while
    l = d[@value]
    func = new Value new Literal l
    call = new Call func, []
    return call.compileNode o

class exports.Undefined extends Base
  isAssignable: NO
  isComplex: NO
  compileNode: (o) ->
    [@makeCode if o.level >= LEVEL_ACCESS then '(void 0)' else 'void 0']

class exports.Null extends Base
  isAssignable: NO
  isComplex: NO
  compileNode: -> [@makeCode "null"]

class exports.Bool extends Base
  isAssignable: NO
  isComplex: NO
  compileNode: -> [@makeCode @val]
  constructor: (@val) ->

#### Return

# A `return` is a *pureStatement* -- wrapping it in a closure wouldn't
# make sense.
exports.Return = class Return extends Base
  constructor: (expr, auto) ->
    super()
    @icedHasAutocbFlag = auto
    @expression = expr if expr and not expr.unwrap().isUndefined

  children: ['expression']

  isStatement:     YES
  makeReturn:      THIS
  jumps:           THIS

  compileToFragments: (o, level) ->
    expr = @expression?.makeReturn()
    if expr and expr not instanceof Return then expr.compileToFragments o, level else super o, level

  compileNode: (o) ->
    return @icedCompileIced o if @icedHasAutocbFlag

    answer = []
    # TODO: If we call expression.compile() here twice, we'll sometimes get back different results!
    answer.push @makeCode @tab + "return#{if @expression then " " else ""}"
    if @expression
      answer = answer.concat @expression.compileToFragments o, LEVEL_PAREN
    answer.push @makeCode ";"
    return answer

  icedCompileIced : (o) ->
    cb = new Value new Literal iced.const.autocb
    args = if @expression then [ @expression ] else []
    call = new Call cb, args
    ret = new Literal "return"
    block = new Block [ call, ret];
    block.compileNode o

#### Value

# A value, variable or literal or parenthesized, indexed or dotted into,
# or vanilla.
exports.Value = class Value extends Base
  constructor: (base, props, tag) ->
    super()
    return base if not props and base instanceof Value
    @base       = base
    @properties = props or []
    @[tag]      = true if tag
    return this

  children: ['base', 'properties']

  # Minor iced addition for convenience
  copy : -> new Value @base, @properties

  # Add a property (or *properties* ) `Access` to the list.
  add: (props) ->
    @properties = @properties.concat props
    this

  hasProperties: ->
    !!@properties.length

  bareLiteral: (type) ->
    not @properties.length and @base instanceof type

  # Some boolean checks for the benefit of other nodes.
  isArray        : -> @bareLiteral(Arr)
  isRange        : -> @bareLiteral(Range)
  isComplex      : -> @hasProperties() or @base.isComplex()
  isAssignable   : -> @hasProperties() or @base.isAssignable()
  isSimpleNumber : -> @bareLiteral(Literal) and SIMPLENUM.test @base.value
  isString       : -> @bareLiteral(Literal) and IS_STRING.test @base.value
  isRegex        : -> @bareLiteral(Literal) and IS_REGEX.test @base.value
  isAtomic       : ->
    for node in @properties.concat @base
      return no if node.soak or node instanceof Call
    yes

  isNotCallable  : -> @isSimpleNumber() or @isString() or @isRegex() or
                      @isArray() or @isRange() or @isSplice() or @isObject()

  isStatement : (o)    -> not @properties.length and @base.isStatement o
  assigns     : (name) -> not @properties.length and @base.assigns name
  jumps       : (o)    -> not @properties.length and @base.jumps o

  isObject: (onlyGenerated) ->
    return no if @properties.length
    (@base instanceof Obj) and (not onlyGenerated or @base.generated)

  isSplice: ->
    last(@properties) instanceof Slice

  looksStatic: (className) ->
    @base.value is className and @properties.length and
      @properties[0].name?.value isnt 'prototype'

  # The value can be unwrapped as its inner node, if there are no attached
  # properties.
  unwrap: ->
    if @properties.length then this else @base

  # A reference has base part (`this` value) and name part.
  # We cache them separately for compiling complex expressions.
  # `a()[b()] ?= c` -> `(_base = a())[_name = b()] ? _base[_name] = c`
  cacheReference: (o) ->
    name = last @properties
    if @properties.length < 2 and not @base.isComplex() and not name?.isComplex()
      return [this, this]  # `a` `a.b`
    base = new Value @base, @properties[...-1]
    if base.isComplex()  # `a().b`
      bref = new Literal o.scope.freeVariable 'base'
      base = new Value new Parens new Assign bref, base
    return [base, bref] unless name  # `a()`
    if name.isComplex()  # `a[b()]`
      nref = new Literal o.scope.freeVariable 'name'
      name = new Index new Assign nref, name.index
      nref = new Index nref
    [base.add(name), new Value(bref or base.base, [nref or name])]

  # We compile a value to JavaScript by compiling and joining each property.
  # Things get much more interesting if the chain of properties has *soak*
  # operators `?.` interspersed. Then we have to take care not to accidentally
  # evaluate anything twice when building the soak chain.
  compileNode: (o) ->
    @base.front = @front
    props = @properties
    fragments = @base.compileToFragments o, (if props.length then LEVEL_ACCESS else null)
    if (@base instanceof Parens or props.length) and SIMPLENUM.test fragmentsToText fragments
      fragments.push @makeCode '.'
    for prop in props
      fragments.push (prop.compileToFragments o)...
    fragments

  # Unfold a soak into an `If`: `a?.b` -> `a.b if a?`
  unfoldSoak: (o) ->
    @unfoldedSoak ?= do =>
      if ifn = @base.unfoldSoak o
        ifn.body.properties.push @properties...
        return ifn
      for prop, i in @properties when prop.soak
        prop.soak = off
        fst = new Value @base, @properties[...i]
        snd = new Value @base, @properties[i..]
        if fst.isComplex()
          ref = new Literal o.scope.freeVariable 'ref'
          fst = new Parens new Assign ref, fst
          snd.base = ref
        return new If new Existence(fst), snd, soak: on
      no

  # If this value is being used as a slot for the purposes of a defer
  # then export it here
  icedToSlot : (i) ->
    return @base.icedToSlot i if @base instanceof Obj
    sufffix = null
    if @properties and @properties.length
      suffix = @properties.pop()
    return new Slot i, this, suffix

  icedToSlotAccess : () ->
    # See bug #78 in the ICS repository. We're concerned about this case:
    #    await foo defer { @x }
    # In this situation, `@x` will be represented as a value with the `this`
    # property set to `true`, and properties[0] will have the name of the
    # dictionary key that's needed (already as an `Access` instance)
    if @this then @properties[0]
    else new Access @

#### Comment

# CoffeeScript passes through block comments as JavaScript block comments
# at the same position.
exports.Comment = class Comment extends Base
  constructor: (@comment) ->
    super()

  isStatement:     YES
  makeReturn:      THIS

  compileNode: (o, level) ->
    comment = @comment.replace /^(\s*)#/gm, "$1 *"
    code = "/*#{multident comment, @tab}#{if '\n' in comment then "\n#{@tab}" else ''} */"
    code = o.indent + code if (level or o.level) is LEVEL_TOP
    [@makeCode("\n"), @makeCode(code)]

#### Call

# Node for a function invocation. Takes care of converting `super()` calls into
# calls against the prototype's function of the same name.
exports.Call = class Call extends Base
  constructor: (variable, @args = [], @soak) ->
    super()
    @isNew    = false
    @isSuper  = variable is 'super'
    @variable = if @isSuper then null else variable
    if variable instanceof Value and variable.isNotCallable()
      variable.error "literal is not a function"

  children: ['variable', 'args']

  # Tag this invocation as creating a new instance.
  newInstance: ->
    base = @variable?.base or @variable
    if base instanceof Call and not base.isNew
      base.newInstance()
    else
      @isNew = true
    this

  # Grab the reference to the superclass's implementation of the current
  # method.
  superReference: (o) ->
    method = o.scope.namedMethod()
    if method?.klass
      accesses = [new Access(new Literal '__super__')]
      accesses.push new Access new Literal 'constructor' if method.static
      accesses.push new Access new Literal method.name
      (new Value (new Literal method.klass), accesses).compile o
    else if method?.ctor
      "#{method.name}.__super__.constructor"
    else
      @error 'cannot call super outside of an instance method.'

  # The appropriate `this` value for a `super` call.
  superThis : (o) ->
    if o.scope.icedgen then "_this"
    else
      method = o.scope.method
      (method and not method.klass and method.context) or "this"

  # Soaked chained invocations unfold into if/else ternary structures.
  unfoldSoak: (o) ->
    if @soak
      if @variable
        return ifn if ifn = unfoldSoak o, this, 'variable'
        [left, rite] = new Value(@variable).cacheReference o
      else
        left = new Literal @superReference o
        rite = new Value left
      rite = new Call rite, @args
      rite.isNew = @isNew
      left = new Literal "typeof #{ left.compile o } === \"function\""
      return new If left, new Value(rite), soak: yes
    call = this
    list = []
    loop
      if call.variable instanceof Call
        list.push call
        call = call.variable
        continue
      break unless call.variable instanceof Value
      list.push call
      break unless (call = call.variable.base) instanceof Call
    for call in list.reverse()
      if ifn
        if call.variable instanceof Call
          call.variable = ifn
        else
          call.variable.base = ifn
      ifn = unfoldSoak o, call, 'variable'
    ifn

  # Compile a vanilla function call.
  compileNode: (o) ->
    @variable?.front = @front
    compiledArray = Splat.compileSplattedArray o, @args, true
    if compiledArray.length
      return @compileSplat o, compiledArray
    compiledArgs = []
    for arg, argIndex in @args
      arg.icedStatementAssertion()
      if argIndex then compiledArgs.push @makeCode ", "
      compiledArgs.push (arg.compileToFragments o, LEVEL_LIST)...

    fragments = []
    if @isSuper
      preface = @superReference(o) + ".call(#{@superThis(o)}"
      if compiledArgs.length then preface += ", "
      fragments.push @makeCode preface
    else
      if @isNew then fragments.push @makeCode 'new '
      fragments.push @variable.compileToFragments(o, LEVEL_ACCESS)...
      fragments.push @makeCode "("
    fragments.push compiledArgs...
    fragments.push @makeCode ")"
    fragments

  # If you call a function with a splat, it's converted into a JavaScript
  # `.apply()` call to allow an array of arguments to be passed.
  # If it's a constructor, then things get real tricky. We have to inject an
  # inner constructor in order to be able to pass the varargs.
  #
  # splatArgs is an array of CodeFragments to put into the 'apply'.
  compileSplat: (o, splatArgs) ->
    if @isSuper
      return [].concat @makeCode("#{ @superReference o }.apply(#{@superThis(o)}, "),
        splatArgs, @makeCode(")")

    if @isNew
      idt = @tab + TAB
      return [].concat @makeCode("""
        (function(func, args, ctor) {
        #{idt}ctor.prototype = func.prototype;
        #{idt}var child = new ctor, result = func.apply(child, args);
        #{idt}return Object(result) === result ? result : child;
        #{@tab}})("""),
        (@variable.compileToFragments o, LEVEL_LIST),
        @makeCode(", "), splatArgs, @makeCode(", function(){})")

    answer = []
    base = new Value @variable
    if (name = base.properties.pop()) and base.isComplex()
      ref = o.scope.freeVariable 'ref'
      answer = answer.concat @makeCode("(#{ref} = "),
        (base.compileToFragments o, LEVEL_LIST),
        @makeCode(")"),
        name.compileToFragments(o)
    else
      fun = base.compileToFragments o, LEVEL_ACCESS
      fun = @wrapInBraces fun if SIMPLENUM.test fragmentsToText fun
      if name
        ref = fragmentsToText fun
        fun.push (name.compileToFragments o)...
      else
        ref = 'null'
      answer = answer.concat fun
    answer = answer.concat @makeCode(".apply(#{ref}, "), splatArgs, @makeCode(")")

#### Extends

# Node to extend an object's prototype with an ancestor object.
# After `goog.inherits` from the
# [Closure Library](http://closure-library.googlecode.com/svn/docs/closureGoogBase.js.html).
exports.Extends = class Extends extends Base
  constructor: (@child, @parent) ->
    super()

  children: ['child', 'parent']

  # Hooks one constructor into another's prototype chain.
  compileToFragments: (o) ->
    new Call(new Value(new Literal utility 'extends'), [@child, @parent]).compileToFragments o

#### Access

# A `.` access into a property of a value, or the `::` shorthand for
# an access into the object's prototype.
exports.Access = class Access extends Base
  constructor: (@name, tag) ->
    super()
    @name.asKey = yes
    @soak  = tag is 'soak'

  children: ['name']

  compileToFragments: (o) ->
    name = @name.compileToFragments o
    if (IDENTIFIER.test fragmentsToText name) or @name instanceof Defer
      name.unshift @makeCode "."
    else
      name.unshift @makeCode "["
      name.push @makeCode "]"
    name

  isComplex: NO

#### Index

# A `[ ... ]` indexed access into an array or object.
exports.Index = class Index extends Base
  constructor: (@index) ->
    super()

  children: ['index']

  compileToFragments: (o) ->
    [].concat @makeCode("["), @index.compileToFragments(o, LEVEL_PAREN), @makeCode("]")

  isComplex: ->
    @index.isComplex()

#### Range

# A range literal. Ranges can be used to extract portions (slices) of arrays,
# to specify a range for comprehensions, or as a value, to be expanded into the
# corresponding array of integers at runtime.
exports.Range = class Range extends Base

  children: ['from', 'to']

  constructor: (@from, @to, tag) ->
    super()
    @exclusive = tag is 'exclusive'
    @equals = if @exclusive then '' else '='

  # Compiles the range's source variables -- where it starts and where it ends.
  # But only if they need to be cached to avoid double evaluation.
  compileVariables: (o) ->
    o = merge o, top: true
    [@fromC, @fromVar]  =  @cacheToCodeFragments @from.cache o, LEVEL_LIST
    [@toC, @toVar]      =  @cacheToCodeFragments @to.cache o, LEVEL_LIST
    [@step, @stepVar]   =  @cacheToCodeFragments step.cache o, LEVEL_LIST if step = del o, 'step'
    [@fromNum, @toNum]  = [@fromVar.match(NUMBER), @toVar.match(NUMBER)]
    @stepNum            = @stepVar.match(NUMBER) if @stepVar

  # When compiled normally, the range returns the contents of the *for loop*
  # needed to iterate over the values in the range. Used by comprehensions.
  compileNode: (o) ->
    @compileVariables o unless @fromVar
    return @compileArray(o) unless o.index

    # Set up endpoints.
    known    = @fromNum and @toNum
    idx      = del o, 'index'
    idxName  = del o, 'name'
    namedIndex = idxName and idxName isnt idx
    varPart  = "#{idx} = #{@fromC}"
    varPart += ", #{@toC}" if @toC isnt @toVar
    varPart += ", #{@step}" if @step isnt @stepVar
    [lt, gt] = ["#{idx} <#{@equals}", "#{idx} >#{@equals}"]

    # Generate the condition.
    condPart = if @stepNum
      if parseNum(@stepNum[0]) > 0 then "#{lt} #{@toVar}" else "#{gt} #{@toVar}"
    else if known
      [from, to] = [parseNum(@fromNum[0]), parseNum(@toNum[0])]
      if from <= to then "#{lt} #{to}" else "#{gt} #{to}"
    else
      cond = if @stepVar then "#{@stepVar} > 0" else "#{@fromVar} <= #{@toVar}"
      "#{cond} ? #{lt} #{@toVar} : #{gt} #{@toVar}"

    # Generate the step.
    stepPart = if @stepVar
      "#{idx} += #{@stepVar}"
    else if known
      if namedIndex
        if from <= to then "++#{idx}" else "--#{idx}"
      else
        if from <= to then "#{idx}++" else "#{idx}--"
    else
      if namedIndex
        "#{cond} ? ++#{idx} : --#{idx}"
      else
        "#{cond} ? #{idx}++ : #{idx}--"

    varPart  = "#{idxName} = #{varPart}" if namedIndex
    stepPart = "#{idxName} = #{stepPart}" if namedIndex

    # The final loop body.
    [@makeCode "#{varPart}; #{condPart}; #{stepPart}"]


  # When used as a value, expand the range into the equivalent array.
  compileArray: (o) ->
    if @fromNum and @toNum and Math.abs(@fromNum - @toNum) <= 20
      range = [+@fromNum..+@toNum]
      range.pop() if @exclusive
      return [@makeCode "[#{ range.join(', ') }]"]
    idt    = @tab + TAB
    i      = o.scope.freeVariable 'i'
    result = o.scope.freeVariable 'results'
    pre    = "\n#{idt}#{result} = [];"
    if @fromNum and @toNum
      o.index = i
      body    = fragmentsToText @compileNode o
    else
      vars    = "#{i} = #{@fromC}" + if @toC isnt @toVar then ", #{@toC}" else ''
      cond    = "#{@fromVar} <= #{@toVar}"
      body    = "var #{vars}; #{cond} ? #{i} <#{@equals} #{@toVar} : #{i} >#{@equals} #{@toVar}; #{cond} ? #{i}++ : #{i}--"
    post   = "{ #{result}.push(#{i}); }\n#{idt}return #{result};\n#{o.indent}"
    hasArgs = (node) -> node?.contains isLiteralArguments
    args   = ', arguments' if hasArgs(@from) or hasArgs(@to)
    [@makeCode "(function() {#{pre}\n#{idt}for (#{body})#{post}}).apply(this#{args ? ''})"]

#### Slice

# An array slice literal. Unlike JavaScript's `Array#slice`, the second parameter
# specifies the index of the end of the slice, just as the first parameter
# is the index of the beginning.
exports.Slice = class Slice extends Base

  children: ['range']

  constructor: (@range) ->
    super()

  # We have to be careful when trying to slice through the end of the array,
  # `9e9` is used because not all implementations respect `undefined` or `1/0`.
  # `9e9` should be safe because `9e9` > `2**32`, the max array length.
  compileNode: (o) ->
    {to, from} = @range
    fromCompiled = from and from.compileToFragments(o, LEVEL_PAREN) or [@makeCode '0']
    # TODO: jwalton - move this into the 'if'?
    if to
      compiled     = to.compileToFragments o, LEVEL_PAREN
      compiledText = fragmentsToText compiled
      if not (not @range.exclusive and +compiledText is -1)
        toStr = ', ' + if @range.exclusive
          compiledText
        else if SIMPLENUM.test compiledText
          "#{+compiledText + 1}"
        else
          compiled = to.compileToFragments o, LEVEL_ACCESS
          "+#{fragmentsToText compiled} + 1 || 9e9"
    [@makeCode ".slice(#{ fragmentsToText fromCompiled }#{ toStr or '' })"]

#### Obj

# An object literal, nothing fancy.
exports.Obj = class Obj extends Base
  constructor: (props, @generated = false) ->
    @objects = @properties = props or []
    super()

  children: ['properties']

  compileNode: (o) ->
    props = @properties
    return [@makeCode(if @front then '({})' else '{}')] unless props.length
    if @generated
      for node in props when node instanceof Value
        node.error 'cannot have an implicit value in an implicit object'
    idt         = o.indent += TAB
    lastNoncom  = @lastNonComment @properties
    answer = []
    for prop, i in props
      join = if i is props.length - 1
        ''
      else if prop is lastNoncom or prop instanceof Comment
        '\n'
      else
        ',\n'
      indent = if prop instanceof Comment then '' else idt
      if prop instanceof Assign and prop.variable instanceof Value and prop.variable.hasProperties()
        prop.variable.error 'Invalid object key'
      if prop instanceof Value and prop.this
        prop = new Assign prop.properties[0].name, prop, 'object'
      if prop not instanceof Comment
        if prop not instanceof Assign
          prop = new Assign prop, prop, 'object'
        (prop.variable.base or prop.variable).asKey = yes
      if indent then answer.push @makeCode indent
      answer.push prop.compileToFragments(o, LEVEL_TOP)...
      if join then answer.push @makeCode join
    answer.unshift @makeCode "{#{ props.length and '\n' }"
    answer.push @makeCode "#{ props.length and '\n' + @tab }}"
    if @front then @wrapInBraces answer else answer

  assigns: (name) ->
    for prop in @properties when prop.assigns name then return yes
    no

  icedToSlot : (i) ->
    for prop in @properties
      if prop instanceof Assign
        (prop.value.icedToSlot i).addAccess prop.variable.icedToSlotAccess()
      else if prop instanceof Value
        access = prop.icedToSlotAccess()
        (prop.icedToSlot i).addAccess access

#### Arr

# An array literal.
exports.Arr = class Arr extends Base
  constructor: (objs) ->
    @objects = objs or []
    super()

  children: ['objects']

  compileNode: (o) ->
    return [@makeCode '[]'] unless @objects.length
    o.indent += TAB
    answer = Splat.compileSplattedArray o, @objects
    return answer if answer.length

    answer = []
    compiledObjs = (obj.compileToFragments o, LEVEL_LIST for obj in @objects)
    for fragments, index in compiledObjs
      if index
        answer.push @makeCode ", "
      answer.push fragments...
    if fragmentsToText(answer).indexOf('\n') >= 0
      answer.unshift @makeCode "[\n#{o.indent}"
      answer.push @makeCode "\n#{@tab}]"
    else
      answer.unshift @makeCode "["
      answer.push @makeCode "]"
    answer

  assigns: (name) ->
    for obj in @objects when obj.assigns name then return yes
    no

#### Class

# The CoffeeScript class definition.
# Initialize a **Class** with its name, an optional superclass, and a
# list of prototype property assignments.
exports.Class = class Class extends Base
  constructor: (@variable, @parent, @body = new Block) ->
    super()
    @boundFuncs = []
    @body.classBody = yes

  children: ['variable', 'parent', 'body']

  # Figure out the appropriate name for the constructor function of this class.
  determineName: ->
    return null unless @variable
    decl = if tail = last @variable.properties
      tail instanceof Access and tail.name.value
    else
      @variable.base.value
    if decl in STRICT_PROSCRIBED
      @variable.error "class variable name may not be #{decl}"
    decl and= IDENTIFIER.test(decl) and decl

  # For all `this`-references and bound functions in the class definition,
  # `this` is the Class being constructed.
  setContext: (name) ->
    @body.traverseChildren false, (node) ->
      return false if node.classBody
      if node instanceof Literal and node.value is 'this'
        node.value    = name
      else if node instanceof Code
        node.klass    = name
        node.context  = name if node.bound

  # Ensure that all functions bound to the instance are proxied in the
  # constructor.
  addBoundFunctions: (o) ->
    for bvar in @boundFuncs
      lhs = (new Value (new Literal "this"), [new Access bvar]).compile o
      @ctor.body.unshift new Literal "#{lhs} = #{utility 'bind'}(#{lhs}, this)"
    return

  # Merge the properties from a top-level object as prototypal properties
  # on the class.
  addProperties: (node, name, o) ->
    props = node.base.properties[..]
    exprs = while assign = props.shift()
      if assign instanceof Assign
        base = assign.variable.base
        delete assign.context
        func = assign.value
        if base.value is 'constructor'
          if @ctor
            assign.error 'cannot define more than one constructor in a class'
          if func.bound
            assign.error 'cannot define a constructor as a bound function'
          if func instanceof Code
            assign = @ctor = func
          else
            @externalCtor = o.classScope.freeVariable 'class'
            assign = new Assign new Literal(@externalCtor), func
        else
          if assign.variable.this
            func.static = yes
          else
            assign.variable = new Value(new Literal(name), [(new Access new Literal 'prototype'), new Access base])
            if func instanceof Code and func.bound
              @boundFuncs.push base
              func.bound = no
      assign
    compact exprs

  # Walk the body of the class, looking for prototype properties to be converted
  # and tagging static assignments.
  walkBody: (name, o) ->
    @traverseChildren false, (child) =>
      cont = true
      return false if child instanceof Class
      if child instanceof Block
        for node, i in exps = child.expressions
          if node instanceof Assign and node.variable.looksStatic name
            node.value.static = yes
          else if node instanceof Value and node.isObject(true)
            cont = false
            exps[i] = @addProperties node, name, o
        child.expressions = exps = flatten exps
      cont and child not instanceof Class

  # `use strict` (and other directives) must be the first expression statement(s)
  # of a function body. This method ensures the prologue is correctly positioned
  # above the `constructor`.
  hoistDirectivePrologue: ->
    index = 0
    {expressions} = @body
    ++index while (node = expressions[index]) and node instanceof Comment or
      node instanceof Value and node.isString()
    @directives = expressions.splice 0, index

  # Make sure that a constructor is defined for the class, and properly
  # configured.
  ensureConstructor: (name) ->
    if not @ctor
      @ctor = new Code
      if @externalCtor
        @ctor.body.push new Literal "#{@externalCtor}.apply(this, arguments)"
      else if @parent
        @ctor.body.push new Literal "#{name}.__super__.constructor.apply(this, arguments)"
      @ctor.body.makeReturn()
      @body.expressions.unshift @ctor
    @ctor.ctor = @ctor.name = name
    @ctor.klass = null
    @ctor.noReturn = yes

  # Instead of generating the JavaScript string directly, we build up the
  # equivalent syntax tree and compile that, in pieces. You can see the
  # constructor, property assignments, and inheritance getting built out below.
  compileNode: (o) ->
    if jumpNode = @body.jumps()
      jumpNode.error 'Class bodies cannot contain pure statements'
    if argumentsNode = @body.contains isLiteralArguments
      argumentsNode.error "Class bodies shouldn't reference arguments"

    name  = @determineName() or '_Class'
    name  = "_#{name}" if name.reserved
    lname = new Literal name
    func  = new Code [], Block.wrap [@body]
    args  = []
    o.classScope = func.makeScope o.scope

    @hoistDirectivePrologue()
    @setContext name
    @walkBody name, o
    @ensureConstructor name
    @addBoundFunctions o
    @body.spaced = yes
    @body.expressions.push lname

    if @parent
      superClass = new Literal o.classScope.freeVariable 'super', no
      @body.expressions.unshift new Extends lname, superClass
      func.params.push new Param superClass
      args.push @parent

    @body.expressions.unshift @directives...

    klass = new Parens new Call func, args
    klass = new Assign @variable, klass if @variable
    klass.compileToFragments o

#### Assign

# The **Assign** is used to assign a local variable to value, or to set the
# property of an object -- including within object literals.
exports.Assign = class Assign extends Base
  constructor: (@variable, @value, @context, options) ->
    super()
    @param = options and options.param
    @subpattern = options and options.subpattern
    forbidden = (name = @variable.unwrapAll().value) in STRICT_PROSCRIBED
    if forbidden and @context isnt 'object'
      @variable.error "variable name may not be \"#{name}\""
    @icedlocal = options and options.icedlocal        

  children: ['variable', 'value']

  isStatement: (o) ->
    o?.level is LEVEL_TOP and @context? and "?" in @context

  assigns: (name) ->
    @[if @context is 'object' then 'value' else 'variable'].assigns name

  unfoldSoak: (o) ->
    unfoldSoak o, this, 'variable'

  # Compile an assignment, delegating to `compilePatternMatch` or
  # `compileSplice` if appropriate. Keep track of the name of the base object
  # we've been assigned to, for correct internal references. If the variable
  # has not been seen yet within the current scope, declare it.
  compileNode: (o) ->

    # Start here for now, we're going to need a lot more of these.
    @value.icedStatementAssertion()

    if isValue = @variable instanceof Value
      return @compilePatternMatch o if @variable.isArray() or @variable.isObject()
      return @compileSplice       o if @variable.isSplice()
      return @compileConditional  o if @context in ['||=', '&&=', '?=']
      return @compileSpecialMath  o if @context in ['**=', '//=', '%%=']
    compiledName = @variable.compileToFragments o, LEVEL_LIST
    name = fragmentsToText compiledName
    unless @context
      varBase = @variable.unwrapAll()
      unless varBase.isAssignable()
        @variable.error "\"#{@variable.compile o}\" cannot be assigned"
      unless varBase.hasProperties?()
        if @param or @icedlocal
          o.scope.add name, 'var', @icedlocal
        else
          o.scope.find name
    if @value instanceof Code and match = METHOD_DEF.exec name
      @value.klass = match[1] if match[2]
      @value.name  = match[3] ? match[4] ? match[5]
    val = @value.compileToFragments o, LEVEL_LIST
    return (compiledName.concat @makeCode(": "), val) if @context is 'object'
    answer = compiledName.concat @makeCode(" #{ @context or '=' } "), val
    if o.level <= LEVEL_LIST then answer else @wrapInBraces answer

  # Brief implementation of recursive pattern matching, when assigning array or
  # object literals to a value. Peeks at their properties to assign inner names.
  # See the [ECMAScript Harmony Wiki](http://wiki.ecmascript.org/doku.php?id=harmony:destructuring)
  # for details.
  compilePatternMatch: (o) ->
    top       = o.level is LEVEL_TOP
    {value}   = this
    {objects} = @variable.base
    unless olen = objects.length
      code = value.compileToFragments o
      return if o.level >= LEVEL_OP then @wrapInBraces code else code
    isObject = @variable.isObject()
    if top and olen is 1 and (obj = objects[0]) not instanceof Splat
      # Unroll simplest cases: `{v} = x` -> `v = x.v`
      if obj instanceof Assign
        {variable: {base: idx}, value: obj} = obj
      else
        idx = if isObject
          if obj.this then obj.properties[0].name else obj
        else
          new Literal 0
      acc   = IDENTIFIER.test idx.unwrap().value or 0
      value = new Value value
      value.properties.push new (if acc then Access else Index) idx
      if obj.unwrap().value in RESERVED
        obj.error "assignment to a reserved word: #{obj.compile o}"
      return new Assign(obj, value, null, param: @param).compileToFragments o, LEVEL_TOP
    vvar     = value.compileToFragments o, LEVEL_LIST
    vvarText = fragmentsToText vvar
    assigns  = []
    expandedIdx = false
    # Make vvar into a simple variable if it isn't already.
    if not IDENTIFIER.test(vvarText) or @variable.assigns(vvarText)
      assigns.push [@makeCode("#{ ref = o.scope.freeVariable 'ref' } = "), vvar...]
      vvar = [@makeCode ref]
      vvarText = ref
    for obj, i in objects
      # A regular array pattern-match.
      idx = i
      if isObject
        if obj instanceof Assign
          # A regular object pattern-match.
          {variable: {base: idx}, value: obj} = obj
        else
          # A shorthand `{a, b, @c} = val` pattern-match.
          if obj.base instanceof Parens
            [obj, idx] = new Value(obj.unwrapAll()).cacheReference o
          else
            idx = if obj.this then obj.properties[0].name else obj
      if not expandedIdx and obj instanceof Splat
        name = obj.name.unwrap().value
        obj = obj.unwrap()
        val = "#{olen} <= #{vvarText}.length ? #{ utility 'slice' }.call(#{vvarText}, #{i}"
        if rest = olen - i - 1
          ivar = o.scope.freeVariable 'i'
          val += ", #{ivar} = #{vvarText}.length - #{rest}) : (#{ivar} = #{i}, [])"
        else
          val += ") : []"
        val   = new Literal val
        expandedIdx = "#{ivar}++"
      else if not expandedIdx and obj instanceof Expansion
        if rest = olen - i - 1
          if rest is 1
            expandedIdx = "#{vvarText}.length - 1"
          else
            ivar = o.scope.freeVariable 'i'
            val = new Literal "#{ivar} = #{vvarText}.length - #{rest}"
            expandedIdx = "#{ivar}++"
            assigns.push val.compileToFragments o, LEVEL_LIST
        continue
      else
        name = obj.unwrap().value
        if obj instanceof Splat or obj instanceof Expansion
          obj.error "multiple splats/expansions are disallowed in an assignment"
        if typeof idx is 'number'
          idx = new Literal expandedIdx or idx
          acc = no
        else
          acc = isObject and IDENTIFIER.test idx.unwrap().value or 0
        val = new Value new Literal(vvarText), [new (if acc then Access else Index) idx]
      if name? and name in RESERVED
        obj.error "assignment to a reserved word: #{obj.compile o}"
      assigns.push new Assign(obj, val, null, param: @param, subpattern: yes).compileToFragments o, LEVEL_LIST
    assigns.push vvar unless top or @subpattern
    fragments = @joinFragmentArrays assigns, ', '
    if o.level < LEVEL_LIST then fragments else @wrapInBraces fragments

  # When compiling a conditional assignment, take care to ensure that the
  # operands are only evaluated once, even though we have to reference them
  # more than once.
  compileConditional: (o) ->
    [left, right] = @variable.cacheReference o
    # Disallow conditional assignment of undefined variables.
    if not left.properties.length and left.base instanceof Literal and
           left.base.value != "this" and not o.scope.check left.base.value
      @variable.error "the variable \"#{left.base.value}\" can't be assigned with #{@context} because it has not been declared before"
    if "?" in @context
      o.isExistentialEquals = true
      new If(new Existence(left), right, type: 'if').addElse(new Assign(right, @value, '=')).compileToFragments o
    else
      fragments = new Op(@context[...-1], left, new Assign(right, @value, '=')).compileToFragments o
      if o.level <= LEVEL_LIST then fragments else @wrapInBraces fragments

  # Convert special math assignment operators like `a **= b` to the equivalent
  # extended form `a = a ** b` and then compiles that.
  compileSpecialMath: (o) ->
    [left, right] = @variable.cacheReference o
    new Assign(left, new Op(@context[...-1], right, @value)).compileToFragments o

  # Compile the assignment from an array splice literal, using JavaScript's
  # `Array#splice` method.
  compileSplice: (o) ->
    {range: {from, to, exclusive}} = @variable.properties.pop()
    name = @variable.compile o
    if from
      [fromDecl, fromRef] = @cacheToCodeFragments from.cache o, LEVEL_OP
    else
      fromDecl = fromRef = '0'
    if to
      if from instanceof Value and from.isSimpleNumber() and
         to instanceof Value and to.isSimpleNumber()
        to = to.compile(o) - fromRef
        to += 1 unless exclusive
      else
        to = to.compile(o, LEVEL_ACCESS) + ' - ' + fromRef
        to += ' + 1' unless exclusive
    else
      to = "9e9"
    [valDef, valRef] = @value.cache o, LEVEL_LIST
    answer = [].concat @makeCode("[].splice.apply(#{name}, [#{fromDecl}, #{to}].concat("), valDef, @makeCode(")), "), valRef
    if o.level > LEVEL_TOP then @wrapInBraces answer else answer

#### Code

# A function definition. This is the only node that creates a new Scope.
# When for the purposes of walking the contents of a function body, the Code
# has no *children* -- they're within the inner scope.
exports.Code = class Code extends Base
  constructor: (params, body, tag) ->
    super()
    @params  = params or []
    @body    = body or new Block
    @icedgen = tag is 'icedgen'
    @icedPassedDeferral = null
    @bound   = tag is 'boundfunc' or @icedgen

  children: ['params', 'body']

  isStatement: -> !!@ctor

  jumps: NO

  makeScope: (parentScope) -> new Scope parentScope, @body, this

  # Compilation creates a new scope unless explicitly asked to share with the
  # outer scope. Handles splat parameters in the parameter list by peeking at
  # the JavaScript `arguments` object. If the function is bound with the `=>`
  # arrow, generates a wrapper that saves the current value of `this` through
  # a closure.
  compileNode: (o) ->

    if @bound and o.scope.method?.bound
      @context = o.scope.method.context

    # Handle bound functions early.
    if @bound and not @context
      @context = '_this'
      wrapper = new Code [new Param new Literal @context], new Block [this]
      boundfunc = new Call(wrapper, [new Literal 'this'])
      boundfunc.updateLocationDataIfMissing @locationData
      return boundfunc.compileNode(o)

    o.scope         = del(o, 'classScope') or @makeScope o.scope
    o.scope.shared  = del(o, 'sharedScope') or @icedgen
    o.scope.icedgen = @icedgen
    o.indent        += TAB
    delete o.bare
    delete o.isExistentialEquals
    params = []
    exprs  = []
    for param in @params when param not instanceof Expansion
      o.scope.parameter param.asReference o
    for param in @params when param.splat or param instanceof Expansion
      for {name: p} in @params when param not instanceof Expansion
        if p.this then p = p.properties[0].name
        if p.value then o.scope.add p.value, 'var', yes
      splats = new Assign new Value(new Arr(p.asReference o for p in @params)),
                          new Value new Literal 'arguments'
      break
    for param in @params
      if param.isComplex()
        val = ref = param.asReference o
        val = new Op '?', ref, param.value if param.value
        exprs.push new Assign new Value(param.name), val, '=', param: yes
      else
        ref = param
        if param.value
          lit = new Literal ref.name.value + ' == null'
          val = new Assign new Value(param.name), param.value, '='
          exprs.push new If lit, val
      params.push ref unless splats
    wasEmpty = @body.isEmpty()
    exprs.unshift splats if splats
    @body.expressions.unshift exprs... if exprs.length
    for p, i in params
      params[i] = p.compileToFragments o
      o.scope.parameter fragmentsToText params[i]
    uniqs = []
    @eachParamName (name, node) ->
      node.error "multiple parameters named '#{name}'" if name in uniqs
      uniqs.push name

    wasEmpty = false if @icedHasAutocbFlag

    @body.makeReturn() unless wasEmpty or @noReturn
    code  = 'function'
    code  += ' ' + @name if @ctor
    code  += '('
    answer = [@makeCode(code)]
    for p, i in params
      if i then answer.push @makeCode ", "
      answer.push p...
    answer.push @makeCode ') {'

    # Augment @body with iced-specific features
    @icedPatchBody o

    answer = answer.concat(@makeCode("\n"), @body.compileWithDeclarations(o), @makeCode("\n#{@tab}")) unless @body.isEmpty()
    answer.push @makeCode '}'

    return [@makeCode(@tab), answer...] if @ctor
    if @front or (o.level >= LEVEL_ACCESS) then @wrapInBraces answer else answer

  eachParamName: (iterator) ->
    param.eachName iterator for param in @params

  # Short-circuit `traverseChildren` method to prevent it from crossing scope boundaries
  # unless `crossScope` is `true`.
  traverseChildren: (crossScope, func) ->
    super(crossScope, func) if crossScope
 
  icedPatchBody : (o) ->

    # Some iced functions need to squirrel away the original arguments.
    if @icedFoundArguments and @icedNodeFlag
      o.scope.assign '_arguments', 'arguments'

    if @icedNodeFlag and not @icedgen
      # Find the tamecb if possible, and do this before we update the
      # scope, below...
      @icedPassedDeferral = o.scope.freeVariable iced.const.passed_deferral
      lhs = new Value new Literal @icedPassedDeferral
      f = new Value new Literal iced.const.ns
      f.add new Access new Value new Literal iced.const.findDeferral
      rhs = new Call f, [ new Value new Literal 'arguments' ]
      @body.unshift(new Assign lhs, rhs)

    # There are two important cases to consider in terms of autocb;
    # In the case of an explicit call to return, we handle it in
    # 'new Return' constructor.  The subtler case is when control
    # falls off the end of a function.  But that's just the top-level
    # continuation within the function.  So we assign it to the autocb
    # here.  There's a slight scoping hack, to supply  { icedlocal : yes },
    # which forces __iced_k to be locally scoped.  To have it global is
    # a real disaster of subtle bugs. But wait, there's yet more!!
    # Recall that icedgen functions share scope with their parent function.
    # That means, they'll insert an '__iced_k' in the parent scope
    # as a type == 'param' !! Meaning, it won't be output at the high-level
    # function that contains them (since only 'var's) are output.
    # Thus, we had to make a hack to scope.coffee to support this particular
    # case.
    # 
    if @icedNodeFlag and not @icedgen
      r = if @icedHasAutocbFlag then iced.const.autocb else iced.const.k_noop
      rhs = new Value new Literal r
      lhs = new Value new Literal iced.const.k
      @body.unshift(new Assign lhs, rhs, null, { icedlocal : yes } )

  # we are icing as a feature of all of our children.  However, if we
  # are iced, it's not the case that our parent is iced!
  icedWalkAst : (parent, o) ->
    @icedParentAwait = parent
    fa_prev = o.foundAutocb
    cf_prev = o.currFunc
    fg_prev = o.foundArguments
    faf_prev = o.foundAwaitFunc
    o.foundAutocb = false
    o.foundArguments = false
    o.foundAwaitFunc = false
    o.currFunc = @
    for param in @params
      if param.name instanceof Literal and param.name.value is iced.const.autocb
        o.foundAutocb = true
        break
    @icedHasAutocbFlag = o.foundAutocb
    super parent, o
    @icedFoundArguments = o.foundArguments
    o.foundAwaitFunc = faf_prev
    o.foundArguments = fg_prev
    o.foundAutocb = fa_prev
    o.currFunc = cf_prev
    false

  icedWalkAstLoops : (flood) ->
    @icedLoopFlag = true if super false
    false

  icedWalkCpsPivots: ->
    super()
    @icedCpsPivotFlag = false

  icedTraceName : ->
    parts = []
    parts.push @klass if @klass
    parts.push @name if @name
    parts.join '.'

#### Param

# A parameter in a function definition. Beyond a typical Javascript parameter,
# these parameters can also attach themselves to the context of the function,
# as well as be a splat, gathering up a group of parameters into an array.
exports.Param = class Param extends Base
  constructor: (@name, @value, @splat) ->
    super()
    if (name = @name.unwrapAll().value) in STRICT_PROSCRIBED
      @name.error "parameter name \"#{name}\" is not allowed"

  children: ['name', 'value']

  compileToFragments: (o) ->
    @name.compileToFragments o, LEVEL_LIST

  asReference: (o) ->
    return @reference if @reference
    node = @name
    if node.this
      node = node.properties[0].name
      if node.value.reserved
        node = new Literal o.scope.freeVariable node.value
    else if node.isComplex()
      node = new Literal o.scope.freeVariable 'arg'
    node = new Value node
    node = new Splat node if @splat
    node.updateLocationDataIfMissing @locationData
    @reference = node

  isComplex: ->
    @name.isComplex()

  # Iterates the name or names of a `Param`.
  # In a sense, a destructured parameter represents multiple JS parameters. This
  # method allows to iterate them all.
  # The `iterator` function will be called as `iterator(name, node)` where
  # `name` is the name of the parameter and `node` is the AST node corresponding
  # to that name.
  eachName: (iterator, name = @name)->
    atParam = (obj) ->
      node = obj.properties[0].name
      iterator node.value, node unless node.value.reserved
    # * simple literals `foo`
    return iterator name.value, name if name instanceof Literal
    # * at-params `@foo`
    return atParam name if name instanceof Value
    for obj in name.objects
      # * assignments within destructured parameters `{foo:bar}`
      if obj instanceof Assign
        @eachName iterator, obj.value.unwrap()
      # * splats within destructured parameters `[xs...]`
      else if obj instanceof Splat
        node = obj.name.unwrap()
        iterator node.value, node
      else if obj instanceof Value
        # * destructured parameters within destructured parameters `[{a}]`
        if obj.isArray() or obj.isObject()
          @eachName iterator, obj.base
        # * at-params within destructured parameters `{@foo}`
        else if obj.this
          atParam obj
        # * simple destructured parameters {foo}
        else iterator obj.base.value, obj.base
      else if obj not instanceof Expansion
        obj.error "illegal parameter #{obj.compile()}"
    return

#### Splat

# A splat, either as a parameter to a function, an argument to a call,
# or as part of a destructuring assignment.
exports.Splat = class Splat extends Base

  children: ['name']

  isAssignable: YES

  constructor: (name) ->
    super()
    @name = if name.compile then name else new Literal name

  assigns: (name) ->
    @name.assigns name

  compileToFragments: (o) ->
    @name.compileToFragments o

  unwrap: -> @name

  # Utility function that converts an arbitrary number of elements, mixed with
  # splats, to a proper array.
  @compileSplattedArray: (o, list, apply) ->
    index = -1
    continue while (node = list[++index]) and node not instanceof Splat
    return [] if index >= list.length
    if list.length is 1
      node = list[0]
      fragments = node.compileToFragments o, LEVEL_LIST
      return fragments if apply
      return [].concat node.makeCode("#{ utility 'slice' }.call("), fragments, node.makeCode(")")
    args = list[index..]
    for node, i in args
      compiledNode = node.compileToFragments o, LEVEL_LIST
      args[i] = if node instanceof Splat
      then [].concat node.makeCode("#{ utility 'slice' }.call("), compiledNode, node.makeCode(")")
      else [].concat node.makeCode("["), compiledNode, node.makeCode("]")
    if index is 0
      node = list[0]
      concatPart = (node.joinFragmentArrays args[1..], ', ')
      return args[0].concat node.makeCode(".concat("), concatPart, node.makeCode(")")
    base = (node.compileToFragments o, LEVEL_LIST for node in list[...index])
    base = list[0].joinFragmentArrays base, ', '
    concatPart = list[index].joinFragmentArrays args, ', '
    [].concat list[0].makeCode("["), base, list[index].makeCode("].concat("), concatPart, (last list).makeCode(")")

<<<<<<< HEAD
  icedToSlot: (i) ->
    new Slot(i, new Value(@name), null, true)
    
=======
#### Expansion

# Used to skip values inside an array destructuring (pattern matching) or
# parameter list.
exports.Expansion = class Expansion extends Base

  isComplex: NO

  compileNode: (o) ->
    @error 'Expansion must be used inside a destructuring assignment or parameter list'

  asReference: (o) ->
    this

  eachName: (iterator) ->
>>>>>>> a73a6e24

#### While

# A while loop, the only sort of low-level loop exposed by CoffeeScript. From
# it, all other loops can be manufactured. Useful in cases where you need more
# flexibility or more speed than a comprehension can provide.
exports.While = class While extends Base
  constructor: (condition, options) ->
    @condition = if options?.invert then condition.invert() else condition
    @guard     = options?.guard

  children: ['condition', 'guard', 'body']

  isStatement: YES
  isLoop : YES

  makeReturn: (res) ->
    if res
      super
    else
      @returns = not @jumps loop: yes
      this

  addBody: (@body) ->
    this

  jumps: ->
    {expressions} = @body
    return no unless expressions.length
    for node in expressions
      return jumpNode if jumpNode = node.jumps loop: yes
    no

  # The main difference from a JavaScript *while* is that the CoffeeScript
  # *while* can be used as a part of a larger expression -- while loops may
  # return an array containing the computed result of each iteration.
  compileNode: (o) ->
    @condition.icedStatementAssertion()
    return @icedCompileIced o if @icedNodeFlag
    o.indent += TAB
    set      = ''
    {body}   = this
    if body.isEmpty()
      body = @makeCode ''
    else
      if @returns
        body.makeReturn rvar = o.scope.freeVariable 'results'
        set  = "#{@tab}#{rvar} = [];\n"
      if @guard
        if body.expressions.length > 1
          body.expressions.unshift new If (new Parens @guard).invert(), new Literal "continue"
        else
          body = Block.wrap [new If @guard, body] if @guard
      body = [].concat @makeCode("\n"), (body.compileToFragments o, LEVEL_TOP), @makeCode("\n#{@tab}")
    answer = [].concat @makeCode(set + @tab + "while ("), @condition.compileToFragments(o, LEVEL_PAREN),
      @makeCode(") {"), body, @makeCode("}")
    if @returns
      if @icedHasAutocbFlag
        answer.push @makeCode "\n#{@tab}#{iced.const.autocb}(#{rvar});"
        answer.push @makeCode "\n#{@tab}return;"
      else
        answer.push @makeCode "\n#{@tab}return #{rvar};"
    answer

  icedWrap : (d) ->
    condition = d.condition
    body = d.body
    rvar = d.rvar
    outStatements = []

    if rvar
      rvar_value = new Value new Literal rvar

    # Set up all of the IDs
    top_id = new Value new Literal iced.const.t_while
    k_id = new Value new Literal iced.const.k
    k_param = new Param new Literal iced.const.k

    # Break will just call the parent continuation, but in some
    # cases, there will be a return value, so then we have to pass
    # that back out.  Hence the split below:
    break_id = new Value new Literal iced.const.b_while
    if rvar
      break_expr = new Call k_id, [ rvar_value ]
      break_block = new Block [ break_expr ]
      break_body = new Code [], break_block, 'icedgen'
      break_assign = new Assign break_id, break_body, null, { icedlocal : yes }
    else
      break_assign = new Assign break_id, k_id, null, { icedlocal : yes }

    # The continue assignment is the increment at the end
    # of the loop (if it's there), and also the recursive
    # call back to the top.
    continue_id = new Value new Literal iced.const.c_while
    continue_block_inner = new Block [ new Call top_id, [ k_id ] ]
    continue_block_inner.unshift d.step if d.step
    continue_fn = new Code [], continue_block_inner
    tramp = new Value new Literal iced.const.ns
    tramp.add(new Access new Value new Literal iced.const.trampoline)
    continue_block = new Block [ new Call tramp, [ continue_fn ] ]
    continue_body = new Code [], continue_block, 'icedgen'
    continue_assign = new Assign continue_id, continue_body, null, { icedlocal : yes }

    # Next is like continue, but it also squirrels away the return
    # value, if required!
    next_id = new Value new Literal iced.const.n_while
    if rvar
      next_arg = new Param new Literal iced.const.n_arg
      f = rvar_value.copy()
      f.add new Access new Value new Literal 'push'
      call1 = new Call f, [ next_arg ]
      call2 = new Call continue_id, []
      next_block = new Block [ call1, call2 ]
      next_body = new Code [ next_arg ], next_block, 'icedgen'
      next_assign = new Assign next_id, next_body, null, { icedlocal : yes }
    else
      next_assign = new Assign next_id, continue_id

    # The whole body is wrapped in an if, with the positive
    # condition being the loop, and the negative condition
    # being the break out of the loop
    cond = new If condition.invert(), new Block [ new Call break_id, [] ]
    if d.guard
      continue_block = new Block [ new Call continue_id, [] ]
      guard_if = new If d.guard, body
      guard_if.addElse continue_block
      cond.addElse new Block [ d.pre_body, guard_if ]
    else
      cond.addElse new Block [ d.pre_body, body ]

    # The top of the loop construct.
    top_body = new Block [ break_assign, continue_assign, next_assign, cond ]
    top_func = new Code [ k_param ], top_body, 'icedgen'
    top_assign = new Assign top_id, top_func, null, { icedlocal : yes }
    top_call = new Call top_id, [ k_id ]
    top_statements = []
    top_statements = top_statements.concat d.init if d.init
    if rvar
      rvar_init = new Assign rvar_value, new Arr
      top_statements.push rvar_init
    top_statements = top_statements.concat [ top_assign, top_call ]
    top_block = new Block top_statements

  icedCallContinuation : ->
    @body.icedThreadReturn new IcedTailCall iced.const.n_while

  icedCompileIced: (o) ->
    opts = { @condition, @body, @guard }
    if @returns
      opts.rvar = o.scope.freeVariable 'results'
    b = @icedWrap opts
    return b.compileNode o

#### Op

# Simple Arithmetic and logical operations. Performs some conversion from
# CoffeeScript operations into their JavaScript equivalents.
exports.Op = class Op extends Base
  constructor: (op, first, second, flip ) ->
    super()
    return new In first, second if op is 'in'
    if op is 'do'
      return @generateDo first
    if op is 'new'
      return first.newInstance() if first instanceof Call and not first.do and not first.isNew
      first = new Parens first   if first instanceof Code and first.bound or first.do
    @operator = CONVERSIONS[op] or op
    @first    = first
    @second   = second
    @flip     = !!flip
    return this

  # The map of conversions from CoffeeScript to JavaScript symbols.
  CONVERSIONS =
    '==': '==='
    '!=': '!=='
    'of': 'in'

  # The map of invertible operators.
  INVERSIONS =
    '!==': '==='
    '===': '!=='

  children: ['first', 'second']

  isSimpleNumber: NO

  isUnary: ->
    not @second

  isComplex: ->
    not (@isUnary() and @operator in ['+', '-']) or @first.isComplex()

  # Am I capable of
  # [Python-style comparison chaining](http://docs.python.org/reference/expressions.html#notin)?
  isChainable: ->
    @operator in ['<', '>', '>=', '<=', '===', '!==']

  invert: ->
    if @isChainable() and @first.isChainable()
      allInvertable = yes
      curr = this
      while curr and curr.operator
        allInvertable and= (curr.operator of INVERSIONS)
        curr = curr.first
      return new Parens(this).invert() unless allInvertable
      curr = this
      while curr and curr.operator
        curr.invert = !curr.invert
        curr.operator = INVERSIONS[curr.operator]
        curr = curr.first
      this
    else if op = INVERSIONS[@operator]
      @operator = op
      if @first.unwrap() instanceof Op
        @first.invert()
      this
    else if @second
      new Parens(this).invert()
    else if @operator is '!' and (fst = @first.unwrap()) instanceof Op and
                                  fst.operator in ['!', 'in', 'instanceof']
      fst
    else
      new Op '!', this

  unfoldSoak: (o) ->
    @operator in ['++', '--', 'delete'] and unfoldSoak o, this, 'first'

  generateDo: (exp) ->
    passedParams = []
    func = if exp instanceof Assign and (ref = exp.value.unwrap()) instanceof Code
      ref
    else
      exp
    for param in func.params or []
      if param.value
        passedParams.push param.value
        delete param.value
      else
        passedParams.push param
    call = new Call exp, passedParams
    call.do = yes
    call

  compileNode: (o) ->
    isChain = @isChainable() and @first.isChainable()
    # In chains, there's no need to wrap bare obj literals in parens,
    # as the chained expression is wrapped.
    @first.front = @front unless isChain
    if @operator is 'delete' and o.scope.check(@first.unwrapAll().value)
      @error 'delete operand may not be argument or var'
    if @operator in ['--', '++'] and @first.unwrapAll().value in STRICT_PROSCRIBED
      @error "cannot increment/decrement \"#{@first.unwrapAll().value}\""
    return @compileUnary     o if @isUnary()
    return @compileChain     o if isChain
    switch @operator
      when '?'  then @compileExistence o
      when '**' then @compilePower o
      when '//' then @compileFloorDivision o
      when '%%' then @compileModulo o
      else
        lhs = @first.compileToFragments o, LEVEL_OP
        rhs = @second.compileToFragments o, LEVEL_OP
        answer = [].concat lhs, @makeCode(" #{@operator} "), rhs
        if o.level <= LEVEL_OP then answer else @wrapInBraces answer

  # Mimic Python's chained comparisons when multiple comparison operators are
  # used sequentially. For example:
  #
  #     bin/coffee -e 'console.log 50 < 65 > 10'
  #     true
  compileChain: (o) ->
    [@first.second, shared] = @first.second.cache o
    fst = @first.compileToFragments o, LEVEL_OP
    fragments = fst.concat @makeCode(" #{if @invert then '&&' else '||'} "),
      (shared.compileToFragments o), @makeCode(" #{@operator} "), (@second.compileToFragments o, LEVEL_OP)
    @wrapInBraces fragments

  # Keep reference to the left expression, unless this an existential assignment
  compileExistence: (o) ->
    if @first.isComplex()
      ref = new Literal o.scope.freeVariable 'ref'
      fst = new Parens new Assign ref, @first
    else
      fst = @first
      ref = fst
    new If(new Existence(fst), ref, type: 'if').addElse(@second).compileToFragments o

  # Compile a unary **Op**.
  compileUnary: (o) ->
    parts = []
    op = @operator
    parts.push [@makeCode op]
    if op is '!' and @first instanceof Existence
      @first.negated = not @first.negated
      return @first.compileToFragments o
    if o.level >= LEVEL_ACCESS
      return (new Parens this).compileToFragments o
    plusMinus = op in ['+', '-']
    parts.push [@makeCode(' ')] if op in ['new', 'typeof', 'delete'] or
                      plusMinus and @first instanceof Op and @first.operator is op
    if (plusMinus and @first instanceof Op) or (op is 'new' and @first.isStatement o)
      @first = new Parens @first
    parts.push @first.compileToFragments o, LEVEL_OP
    parts.reverse() if @flip
    @joinFragmentArrays parts, ''

  compilePower: (o) ->
    # Make a Math.pow call
    pow = new Value new Literal('Math'), [new Access new Literal 'pow']
    new Call(pow, [@first, @second]).compileToFragments o

  compileFloorDivision: (o) ->
    floor = new Value new Literal('Math'), [new Access new Literal 'floor']
    div = new Op '/', @first, @second
    new Call(floor, [div]).compileToFragments o

  compileModulo: (o) ->
    mod = new Value new Literal utility 'modulo'
    new Call(mod, [@first, @second]).compileToFragments o

  toString: (idt) ->
    super idt, @constructor.name + ' ' + @operator

  icedWrapContinuation : -> @icedCallContinuationFlag

#### In
exports.In = class In extends Base
  constructor: (@object, @array) ->
    super()

  children: ['object', 'array']

  invert: NEGATE

  compileNode: (o) ->
    if @array instanceof Value and @array.isArray() and @array.base.objects.length
      for obj in @array.base.objects when obj instanceof Splat
        hasSplat = yes
        break
      # `compileOrTest` only if we have an array literal with no splats
      return @compileOrTest o unless hasSplat
    @compileLoopTest o

  compileOrTest: (o) ->
    [sub, ref] = @object.cache o, LEVEL_OP
    [cmp, cnj] = if @negated then [' !== ', ' && '] else [' === ', ' || ']
    tests = []
    for item, i in @array.base.objects
      if i then tests.push @makeCode cnj
      tests = tests.concat (if i then ref else sub), @makeCode(cmp), item.compileToFragments(o, LEVEL_ACCESS)
    if o.level < LEVEL_OP then tests else @wrapInBraces tests

  compileLoopTest: (o) ->
    [sub, ref] = @object.cache o, LEVEL_LIST
    fragments = [].concat @makeCode(utility('indexOf') + ".call("), @array.compileToFragments(o, LEVEL_LIST),
      @makeCode(", "), ref, @makeCode(") " + if @negated then '< 0' else '>= 0')
    return fragments if fragmentsToText(sub) is fragmentsToText(ref)
    fragments = sub.concat @makeCode(', '), fragments
    if o.level < LEVEL_LIST then fragments else @wrapInBraces fragments

  toString: (idt) ->
    super idt, @constructor.name + if @negated then '!' else ''

#### Slot
#
#  A Slot is an argument passed to `defer(..)`.  It's a bit different
#  from a normal parameters, since it's trying to implement pass-by-reference.
#  It's used only in concert with the Defer class.  Splats and Values
#  can be converted to slots with the `icedToSlot` method.
#
exports.Slot = class Slot extends Base
  constructor : (index, value, suffix, splat) ->
    super()
    @index = index
    @value = value
    @suffix = suffix
    @splat = splat
    @access = null

  addAccess : (a) ->
    @access = a
    this

  children : [ 'value', 'suffix' ]

#### Defer

exports.Defer = class Defer extends Base
  constructor : (args, @lineno) ->
    super()
    @slots = flatten (a.icedToSlot i for a,i in args)
    @params = []
    @vars = []
    @custom = false

  children : ['slots' ]

  # Most deferrals are not "custom", meaning they assume
  # __iced_deferrals as a `this` object.  Rendezvous and others
  # are custom, since there is an object that's acting as `this`
  setCustom : () ->
    @custom = true
    @

  # Count hidden parameters up from 1.  Make a note of which parameter
  # we passed out.  Return a copy of that parameter, in case we mutate
  # it later before we output it.
  newParam : ->
    l = "#{iced.const.slot}_#{@params.length + 1}"
    @params.push new Param new Literal l
    new Value new Literal l

  #
  # makeAssignFn
  #   - Implement C++-style pass-by-reference in Coffee
  #
  # the 'assign_fn' returned by here will set all parameters to defer()
  # to have the appropriate values after the defer is fulfilled. The
  # four cases to consider are listed in the following call:
  #
  #     defer(x, a.b, c.d[i], rest...)
  #
  # Case 1 -- defer(x) --  Regular assignment to a local variable
  # Case 2 -- defer(a.b) --  Assignment to an object; must capture
  #    object when defer() is called
  # Case 3 -- defer(c.d[i]) --  Assignment to an array slot; must capture
  #   array and slot index with defer() is called
  # Case 4 -- defer(rest...) -- rest is an array, assign it to all
  #   leftover arguments.
  #
  # There is a special subcase of Case 1, which we call case 1(b):
  #
  #    defer _
  #
  # In this case, the slot used is the return value for the surrounding await call,
  # for cases such as:
  #
  #    x = await foo defer _
  #
  makeAssignFn : (o) ->
    return null if @slots.length is 0
    assignments = []
    args = []
    i = 0
    for s in @slots
      i = s.index
      a = new Value new Literal "arguments"
      i_lit = new Value new Literal i
      if s.splat # case 4
        func = new Value new Literal(utility 'slice')
        func.add new Access new Value new Literal 'call'
        call = new Call func, [ a, i_lit ]
        slot = s.value
        @vars.push slot
        assign = new Assign slot, call
      else
        a.add new Index i_lit
        if s.access
          a.add s.access
        if not s.suffix # case 1
          lit = s.value.compile o, LEVEL_TOP
          if lit is "_"
            slot = new Value new Literal iced.const.deferrals
            slot.add new Access new Value new Literal iced.const.retslot
          else
            slot = s.value
            @vars.push slot
        else
          args.push s.value
          slot = @newParam()
          if s.suffix instanceof Index # case 3
            prop = new Index @newParam()
            args.push s.suffix.index
          else # case 2
            prop = s.suffix
          slot.add prop
        assign = new Assign slot, a
      assignments.push assign

    block = new Block assignments
    inner_fn = new Code [], block, 'icedgen'
    outer_block = new Block [ new Return inner_fn ]
    outer_fn = new Code @params, outer_block, 'icedgen'
    call = new Call outer_fn, args

  transform : (o) ->
    meth = new Value new Literal iced.const.defer_method

    # In the custom case, there's a foo.defer, and we're going to 
    # use the `foo` as the this object.  Otherwise, we'll
    # use the `__iced_deferrals` in the current scope as the `this` object
    if @custom
      fn = meth
    else
      fn = new Value new Literal iced.const.deferrals
      # now, fn is '__iced_deferrals.defer'
      fn.add new Access meth

    # There is one argument to Deferrals.defer(), which is a dictionary.
    # The dictionary currently only has one slot: assign_fn, which
    #   indicates a function.
    # More slots will be needed if we ever want to keep track of iced-aware
    #   stack traces.
    assignments = []
    if (assign_fn = @makeAssignFn o)
      assignments.push new Assign(new Value(new Literal(iced.const.assign_fn)),
                                  assign_fn, "object")
    ln_lhs = new Value new Literal iced.const.lineno
    ln_rhs = new Value new Literal @lineno
    ln_assign = new Assign ln_lhs, ln_rhs, "object"
    assignments.push ln_assign
    if @custom
      context_lhs = new Value new Literal iced.const.context
      context_rhs = new Value new Literal iced.const.deferrals
      context_assign = new Assign context_lhs, context_rhs, "object"
      assignments.push context_assign
    o = new Obj assignments

    # Return the final call
    new Call fn, [ new Value o ]

  compileNode : (o) ->
    call = @transform o
    for v in @vars
      name = v.compile o, LEVEL_LIST
      scope = o.scope
      scope.add name, 'var'
    call.compileNode o

  icedWalkAst : (p, o) ->
    @icedHasAutocbFlag = o.foundAutocb
    o.foundDefer = true
    @parentFunc = o.currFunc
    super p, o

#### Await

exports.Await = class Await extends Base
  constructor : (@body) ->
    super()

  transform : (o) ->
    body = @body
    name = iced.const.deferrals
    o.scope.add name, 'var'
    lhs = new Value new Literal name
    cls = new Value new Literal iced.const.ns
    cls.add(new Access(new Value new Literal iced.const.Deferrals))

    assignments = []
    if n = @parentFunc?.icedPassedDeferral
      cb_lhs = new Value new Literal iced.const.parent
      cb_rhs = new Value new Literal n
      cb_assignment = new Assign cb_lhs, cb_rhs, "object"
      assignments.push cb_assignment

    if o.filename?
      fn_lhs = new Value new Literal iced.const.filename

      # Replace '\' with '\\' to make the emitted code safe for Windows
      # paths.  See Issue #84. Thanks to @Deathspike for this patch
      fn_rhs = new Value new Literal '"' + o.filename.replace(/\\/g, '\\\\') + '"'
      fn_assignment = new Assign fn_lhs, fn_rhs, "object"
      assignments.push fn_assignment

    if n = @parentFunc?.icedTraceName()
      func_lhs = new Value new Literal iced.const.funcname
      func_rhs = new Value new Literal '"' + n + '"'
      func_assignment = new Assign func_lhs, func_rhs, "object"
      assignments.push func_assignment

    trace = new Obj assignments, true
    call = new Call cls, [ (new Value new Literal iced.const.k), trace ]
    rhs = new Op "new", call
    assign = new Assign lhs, rhs
    body.unshift assign
    meth = lhs.copy().add new Access new Value new Literal iced.const.fulfill
    call = new Call meth, []
    body.push (call)
    @body = body

  children: ['body']

  # ??? Revisit!
  isStatement: -> YES

  makeReturn : THIS

  compileNode: (o) ->
    @transform(o)
    @body.compileNode o

  # We still need to walk our children to see if there are any embedded
  # function which might also be iced.  But we're always going to report
  # to our parent that we are iced, since we are!
  icedWalkAst : (p, o) ->
    @icedHasAutocbFlag = o.foundAutocb
    @parentFunc = o.currFunc
    p = p || this
    @icedParentAwait = p
    super p, o
    @icedNodeFlag = o.foundAwaitFunc = o.foundAwait = true

#### IcedRuntime
#
# By default, the iced libraries are require'd via nodejs' require.
# You can change this behavior on the command line:
#
#    -I inline --- inlines a simplified runtime to the output file
#    -I node   --- force node.js inclusion
#    -I window --- attach the inlined runtime to the window.* object
#    -I none   --- no inclusion, do it yourself...
#
class IcedRuntime extends Block
  constructor: (@foundDefer, @foundAwait) ->
    super()

  compileNode: (o, level) ->
    @expressions = []

    v = if o.runtime    then o.runtime
    else if o.bare      then "none"
    else if @foundDefer then "node"
    else                     "none"

    if o.runtime and not @foundDefer and not o.runforce
      v = "none"

    window_mode = false
    window_val = null

    inc = null
    inc = switch (v)
      when "inline", "window"
        window_mode = true if v is "window"
        if window_mode
          window_val = new Value new Literal v
        InlineRuntime.generate(if window_val then window_val.copy() else null)
      when "node", "browserify"
        if v is "browserify"
          modname = "iced-coffee-script/lib/coffee-script/iced"
          accessname = iced.const.runtime
        else
          modname = "iced-coffee-script"
          accessname = iced.const.ns
        file = new Literal "'#{modname}'"
        access = new Access new Literal accessname
        req = new Value new Literal "require"
        call = new Call req, [ file ]
        callv = new Value call
        callv.add access
        ns = new Value new Literal iced.const.ns
        new Assign ns, callv
      when "none" then null
      else throw SyntaxError "unexpected flag IcedRuntime #{v}"

    @push inc if inc

    if @foundAwait
      
      # Emit __iced_k = __iced_k_noop = function(){} 
      rhs = new Code [], new Block []

      lhs_vec = []
      for k in [ iced.const.k_noop, iced.const.k ]
        val = new Value new Literal k
        
        # Add window. if necessary
        if window_val
          klass = window_val.copy()
          klass.add new Access val
          val = klass
          
        lhs_vec.push val
          
      assign = rhs
      for v in lhs_vec
        assign = new Assign v, assign
      @push assign

    if @isEmpty() then []
    else               super o

  icedWalkAst : (p,o) ->
    @icedHasAutocbFlag = o.foundAutocb
    super p, o

#### Try

# A classic *try/catch/finally* block.
exports.Try = class Try extends Base
  constructor: (@attempt, @errorVariable, @recovery, @ensure) ->

  children: ['attempt', 'recovery', 'ensure']

  isStatement: YES

  jumps: (o) -> @attempt.jumps(o) or @recovery?.jumps(o)

  makeReturn: (res) ->
    @attempt  = @attempt .makeReturn res if @attempt
    @recovery = @recovery.makeReturn res if @recovery
    this

  # Compilation is more or less as you would expect -- the *finally* clause
  # is optional, the *catch* is not.
  compileNode: (o) ->
    o.indent  += TAB
    tryPart   = @attempt.compileToFragments o, LEVEL_TOP

    catchPart = if @recovery
      placeholder = new Literal '_error'
      @recovery.unshift new Assign @errorVariable, placeholder if @errorVariable
      [].concat @makeCode(" catch ("), placeholder.compileToFragments(o), @makeCode(") {\n"),
        @recovery.compileToFragments(o, LEVEL_TOP), @makeCode("\n#{@tab}}")
    else unless @ensure or @recovery
      [@makeCode(' catch (_error) {}')]
    else
      []

    ensurePart = if @ensure then ([].concat @makeCode(" finally {\n"), @ensure.compileToFragments(o, LEVEL_TOP),
      @makeCode("\n#{@tab}}")) else []

    [].concat @makeCode("#{@tab}try {\n"),
      tryPart,
      @makeCode("\n#{@tab}}"), catchPart, ensurePart

#### Throw

# Simple node to throw an exception.
exports.Throw = class Throw extends Base
  constructor: (@expression) ->
    super()

  children: ['expression']

  isStatement: YES
  jumps:       NO

  # A **Throw** is already a return, of sorts...
  makeReturn: THIS

  compileNode: (o) ->
    [].concat @makeCode(@tab + "throw "), @expression.compileToFragments(o), @makeCode(";")

#### Existence

# Checks a variable for existence -- not *null* and not *undefined*. This is
# similar to `.nil?` in Ruby, and avoids having to consult a JavaScript truth
# table.
exports.Existence = class Existence extends Base
  constructor: (@expression) ->
    super()

  children: ['expression']

  invert: NEGATE

  compileNode: (o) ->
    @expression.front = @front
    code = @expression.compile o, LEVEL_OP
    if IDENTIFIER.test(code) and not o.scope.check code
      [cmp, cnj] = if @negated then ['===', '||'] else ['!==', '&&']
      code = "typeof #{code} #{cmp} \"undefined\" #{cnj} #{code} #{cmp} null"
    else
      # do not use strict equality here; it will break existing code
      code = "#{code} #{if @negated then '==' else '!='} null"
    [@makeCode(if o.level <= LEVEL_COND then code else "(#{code})")]

#### Parens

# An extra set of parentheses, specified explicitly in the source. At one time
# we tried to clean up the results by detecting and removing redundant
# parentheses, but no longer -- you can put in as many as you please.
#
# Parentheses are a good way to force any statement to become an expression.
exports.Parens = class Parens extends Base
  constructor: (@body) ->
    super()

  children: ['body']

  unwrap    : -> @body
  isComplex : -> @body.isComplex()

  compileNode: (o) ->
    expr = @body.unwrap()
    if expr instanceof Value and expr.isAtomic()
      expr.front = @front
      return expr.compileToFragments o
    fragments = expr.compileToFragments o, LEVEL_PAREN
    bare = o.level < LEVEL_OP and (expr instanceof Op or expr instanceof Call or
      (expr instanceof For and expr.returns))
    if bare then fragments else @wrapInBraces fragments

#### For

# CoffeeScript's replacement for the *for* loop is our array and object
# comprehensions, that compile into *for* loops here. They also act as an
# expression, able to return the result of each filtered iteration.
#
# Unlike Python array comprehensions, they can be multi-line, and you can pass
# the current index of the loop as a second parameter. Unlike Ruby blocks,
# you can map and filter in a single pass.
exports.For = class For extends While
  constructor: (body, source) ->
    super()
    {@source, @guard, @step, @name, @index} = source
    @body    = Block.wrap [body]
    @own     = !!source.own
    @object  = !!source.object
    [@name, @index] = [@index, @name] if @object
    @index.error 'index cannot be a pattern matching expression' if @index instanceof Value
    @range   = @source instanceof Value and @source.base instanceof Range and not @source.properties.length
    @pattern = @name instanceof Value
    @index.error 'indexes do not apply to range loops' if @range and @index
    @name.error 'cannot pattern match over range loops' if @range and @pattern
    @name.error 'cannot use own with for-in' if @own and not @object
    @returns = false

  children: ['body', 'source', 'guard', 'step']

  # Welcome to the hairiest method in all of CoffeeScript. Handles the inner
  # loop, filtering, stepping, and result saving for array, object, and range
  # comprehensions. Some of the generated code can be shared in common, and
  # some cannot.
  compileNode: (o) ->
    body      = Block.wrap [@body]
    lastJumps = last(body.expressions)?.jumps()
    @returns  = no if lastJumps and lastJumps instanceof Return
    source    = if @range then @source.base else @source
    scope     = o.scope
    name      = @name  and (@name.compile o, LEVEL_LIST) if not @pattern
    index     = @index and (@index.compile o, LEVEL_LIST)
    scope.find(name)  if name and not @pattern
    scope.find(index) if index
    rvar      = scope.freeVariable 'results' if @returns
    ivar      = (@object and index) or scope.freeVariable 'i'
    kvar      = (@range and name) or index or ivar
    kvarAssign = if kvar isnt ivar then "#{kvar} = " else ""
    if @step and not @range
      [step, stepVar] = @cacheToCodeFragments @step.cache o, LEVEL_LIST
      stepNum = stepVar.match NUMBER
    name      = ivar if @pattern
    varPart   = ''
    guardPart = ''
    defPart   = ''
    idt1      = @tab + TAB

    source.icedStatementAssertion()

    return @icedCompileIced(o, { stepVar, body, rvar, kvar, @guard }) if @icedNodeFlag

    if @range
      forPartFragments = source.compileToFragments merge(o, {index: ivar, name, @step})
    else
      svar    = @source.compile o, LEVEL_LIST
      if (name or @own) and not IDENTIFIER.test svar
        defPart    += "#{@tab}#{ref = scope.freeVariable 'ref'} = #{svar};\n"
        svar       = ref
      if name and not @pattern
        namePart   = "#{name} = #{svar}[#{kvar}]"
      if not @object
        defPart += "#{@tab}#{step};\n" if step isnt stepVar
        lvar = scope.freeVariable 'len' unless @step and stepNum and down = (parseNum(stepNum[0]) < 0)
        declare = "#{kvarAssign}#{ivar} = 0, #{lvar} = #{svar}.length"
        declareDown = "#{kvarAssign}#{ivar} = #{svar}.length - 1"
        compare = "#{ivar} < #{lvar}"
        compareDown = "#{ivar} >= 0"
        if @step
          if stepNum
            if down
              compare = compareDown
              declare = declareDown
          else
            compare = "#{stepVar} > 0 ? #{compare} : #{compareDown}"
            declare = "(#{stepVar} > 0 ? (#{declare}) : #{declareDown})"
          increment = "#{ivar} += #{stepVar}"
        else
          increment = "#{if kvar isnt ivar then "++#{ivar}" else "#{ivar}++"}"
        forPartFragments  = [@makeCode("#{declare}; #{compare}; #{kvarAssign}#{increment}")]
    if @returns
      resultPart   = "#{@tab}#{rvar} = [];\n"
      returnResult = if @icedHasAutocbFlag then "\n#{@tab}#{iced.const.autocb}(#{rvar}); return;"
      else "\n#{@tab}return #{rvar};"
      body.makeReturn rvar
    if @guard
      if body.expressions.length > 1
        body.expressions.unshift new If (new Parens @guard).invert(), new Literal "continue"
      else
        body = Block.wrap [new If @guard, body] if @guard
    if @pattern
      body.expressions.unshift new Assign @name, new Literal "#{svar}[#{kvar}]"
    defPartFragments = [].concat @makeCode(defPart), @pluckDirectCall(o, body)
    varPart = "\n#{idt1}#{namePart};" if namePart
    if @object
      forPartFragments   = [@makeCode("#{kvar} in #{svar}")]
      guardPart = "\n#{idt1}if (!#{utility 'hasProp'}.call(#{svar}, #{kvar})) continue;" if @own
    bodyFragments = body.compileToFragments merge(o, indent: idt1), LEVEL_TOP
    if bodyFragments and (bodyFragments.length > 0)
      bodyFragments = [].concat @makeCode("\n"), bodyFragments, @makeCode("\n")
    [].concat defPartFragments, @makeCode("#{resultPart or ''}#{@tab}for ("),
      forPartFragments, @makeCode(") {#{guardPart}#{varPart}"), bodyFragments,
      @makeCode("#{@tab}}#{returnResult or ''}")

  pluckDirectCall: (o, body) ->
    defs = []
    for expr, idx in body.expressions
      expr = expr.unwrapAll()
      continue unless expr instanceof Call
      val = expr.variable?.unwrapAll()
      continue unless (val instanceof Code) or
                      (val instanceof Value and
                      val.base?.unwrapAll() instanceof Code and
                      val.properties.length is 1 and
                      val.properties[0].name?.value in ['call', 'apply'])
      fn    = val.base?.unwrapAll() or val
      ref   = new Literal o.scope.freeVariable 'fn'
      base  = new Value ref
      if val.base
        [val.base, base] = [base, val]
      body.expressions[idx] = new Call base, expr.args
      defs = defs.concat @makeCode(@tab), (new Assign(ref, fn).compileToFragments(o, LEVEL_TOP)), @makeCode(';\n')
    defs

  icedCompileIced: (o, d) ->
    body = d.body
    condition = null
    init = []
    step = null
    scope = o.scope
    pre_body = new Block []

    # Handle 'for k,v of obj'
    if @object
      # _ref = source
      ref = scope.freeVariable 'ref'
      ref_val = new Value new Literal ref
      a1 = new Assign ref_val, @source

      # keys = for k of _ref
      #   k
      keys = scope.freeVariable 'keys'
      keys_val = new Value new Literal keys
      key = scope.freeVariable 'k'
      key_lit = new Literal key
      key_val = new Value key_lit
      empty_arr = new Value new Arr
      loop_body = new Block [ key_val ]
      loop_source = { object : yes, name : key_lit, source : ref_val }
      loop_keys = new For loop_body, loop_source
      a2 = new Assign keys_val, loop_keys

      # _i = 0
      iname = scope.freeVariable 'i'
      ival = new Value new Literal iname
      a3 = new Assign ival, new Value new Literal 0

      init = [ a1, a2, a3 ]

      # _i < keys.length
      keys_len = keys_val.copy()
      keys_len.add new Access new Value new Literal "length"
      condition = new Op '<', ival, keys_len

      # _i++
      step = new Op '++', ival

      # value = _ref[name]
      if @name
        source_access = ref_val.copy()
        source_access.add new Index @index
        a5 = new Assign @name, source_access
        pre_body.unshift a5

      # key = keys[_i]
      keys_access = keys_val.copy()
      keys_access.add new Index ival
      a4 = new Assign @index, keys_access
      pre_body.unshift a4

    else if @range and @name
      # Handle the case of 'for i in [0..10]'
      # Be careful to handle *negative* stride, see
      # - Issue #86 as reported by @davidbau
      # - Issue #97 as reported by @joshuas
      # - Issue #99 as fixed by @davidbond

      # Create variables
      begin = new Value new Literal "_begin"
      end = new Value new Literal "_end"
      positive = new Value new Literal "_positive"
      # Calculate stepping
      stepVal = @step or new Literal 1
      step = new If positive, new Op("+=", @name, stepVal)
      step.addElse new Op("-=", @name, stepVal)
      # Calculate break condition
      excl = if @source.base.exclusive then "=" else ''
      pos = new Op "&&", new Op("===", positive, new Literal true), new Op(">#{excl}", @name, @source.base.to)
      neg = new Op "&&", new Op("===", positive, new Literal false), new Op("<#{excl}", @name, @source.base.to)
      condition = new Op "||", new Parens(pos), new Parens(neg)
      condition = condition.invert()
      # Init statements
      init = [ 
        new Assign(@name, @source.base.from)
        new Assign(begin, @source.base.from)
        new Assign(end, @source.base.to)
        new Assign(positive, new Op ">", end, begin)
      ]

    # Handle the case of 'for i,blah in arr'
    else if ! @range and @name
      kval = new Value new Literal d.kvar
      len = scope.freeVariable 'len'
      ref = scope.freeVariable 'ref'
      ref_val = new Value new Literal ref
      len_val = new Value new Literal len
      a1 = new Assign ref_val, @source
      len_rhs = ref_val.copy().add new Access new Value new Literal "length"
      a2 = new Assign len_val, len_rhs
      a3 = new Assign kval, new Value new Literal 0
      init = [ a1, a2, a3 ]
      condition = new Op '<', kval, len_val
      step = new Op '++', kval
      ref_val_copy = ref_val.copy()
      ref_val_copy.add new Index kval
      a4 = new Assign @name, ref_val_copy
      pre_body.unshift a4

    rvar = d.rvar
    guard = d.guard
    b = @icedWrap { condition, body, init, step, rvar, guard, pre_body }
    b.compileNode o

#### Switch

# A JavaScript *switch* statement. Converts into a returnable expression on-demand.
exports.Switch = class Switch extends Base
  constructor: (@subject, @cases, @otherwise) ->
    super()

  children: ['subject', 'cases', 'otherwise']

  isStatement: YES

  jumps: (o = {block: yes}) ->
    for [conds, block] in @cases
      return jumpNode if jumpNode = block.jumps o
    @otherwise?.jumps o

  makeReturn: (res) ->
    pair[1].makeReturn res for pair in @cases
    @otherwise or= new Block [new Literal 'void 0'] if res
    @otherwise?.makeReturn res
    this

  compileNode: (o) ->
    @subject.icedStatementAssertion() if @subject
    idt1 = o.indent + TAB
    idt2 = o.indent = idt1 + TAB
    fragments = [].concat @makeCode(@tab + "switch ("),
      (if @subject then @subject.compileToFragments(o, LEVEL_PAREN) else @makeCode "false"),
      @makeCode(") {\n")
    for [conditions, block], i in @cases
      for cond in flatten [conditions]
        cond  = cond.invert() unless @subject
        fragments = fragments.concat @makeCode(idt1 + "case "), cond.compileToFragments(o, LEVEL_PAREN), @makeCode(":\n")
      fragments = fragments.concat body, @makeCode('\n') if (body = block.compileToFragments o, LEVEL_TOP).length > 0
      break if i is @cases.length - 1 and not @otherwise
      expr = @lastNonComment block.expressions
      continue if expr instanceof Return or (expr instanceof Literal and expr.jumps() and expr.value isnt 'debugger')
      fragments.push cond.makeCode(idt2 + 'break;\n')
    if @otherwise and @otherwise.expressions.length
      fragments.push @makeCode(idt1 + "default:\n"), (@otherwise.compileToFragments o, LEVEL_TOP)..., @makeCode("\n")
    fragments.push @makeCode @tab + '}'
    fragments

  icedCallContinuation : ->
    for [condition,block] in @cases
      block.icedThreadReturn()
    if @otherwise?
      @otherwise.icedThreadReturn()
    else
      # See github issue #55.  If no else: was specified,
      # we still need to call back the current continuation
      @otherwise = new Block [ new IcedTailCall ]

#### If

# *If/else* statements. Acts as an expression by pushing down requested returns
# to the last line of each clause.
#
# Single-expression **Ifs** are compiled into conditional operators if possible,
# because ternaries are already proper expressions, and don't need conversion.
exports.If = class If extends Base
  constructor: (condition, @body, options = {}) ->
    super()
    @condition = if options.type is 'unless' then condition.invert() else condition
    @elseBody  = null
    @isChain   = false
    {@soak}    = options

  children: ['condition', 'body', 'elseBody']

  bodyNode:     -> @body?.unwrap()
  elseBodyNode: -> @elseBody?.unwrap()

  # Rewrite a chain of **Ifs** to add a default case as the final *else*.
  addElse: (elseBody) ->
    if @isChain
      @elseBodyNode().addElse elseBody
    else
      @isChain  = elseBody instanceof If
      @elseBody = @ensureBlock elseBody
      @elseBody.updateLocationDataIfMissing elseBody.locationData
    this

  # The **If** only compiles into a statement if either of its bodies needs
  # to be a statement. Otherwise a conditional operator is safe.
  isStatement: (o) ->
    o?.level is LEVEL_TOP or
      @bodyNode().isStatement(o) or @elseBodyNode()?.isStatement(o)

  jumps: (o) -> @body.jumps(o) or @elseBody?.jumps(o)

  compileNode: (o) ->
    @condition.icedStatementAssertion()
    if @isStatement o or @icedIsCpsPivot() then @compileStatement o else @compileExpression o

  makeReturn: (res) ->
    @elseBody  or= new Block [new Literal 'void 0'] if res
    @body     and= new Block [@body.makeReturn res]
    @elseBody and= new Block [@elseBody.makeReturn res]
    this

  ensureBlock: (node) ->
    if node instanceof Block then node else new Block [node]

  # Compile the `If` as a regular *if-else* statement. Flattened chains
  # force inner *else* bodies into statement form.
  compileStatement: (o) ->
    child    = del o, 'chainChild'
    exeq     = del o, 'isExistentialEquals'

    if exeq
      return new If(@condition.invert(), @elseBodyNode(), type: 'if').compileToFragments o

    indent   = o.indent + TAB
    cond     = @condition.compileToFragments o, LEVEL_PAREN
    body     = @ensureBlock(@body).compileToFragments merge o, {indent}
    ifPart   = [].concat @makeCode("if ("), cond, @makeCode(") {\n"), body, @makeCode("\n#{@tab}}")
    ifPart.unshift @makeCode @tab unless child
    return ifPart unless @elseBody
    answer = ifPart.concat @makeCode(' else ')
    if @isChain
      o.chainChild = yes
      answer = answer.concat @elseBody.unwrap().compileToFragments o, LEVEL_TOP
    else
      answer = answer.concat @makeCode("{\n"), @elseBody.compileToFragments(merge(o, {indent}), LEVEL_TOP), @makeCode("\n#{@tab}}")
    answer

  # Compile the `If` as a conditional operator.
  compileExpression: (o) ->
    cond = @condition.compileToFragments o, LEVEL_COND
    body = @bodyNode().compileToFragments o, LEVEL_LIST
    alt  = if @elseBodyNode() then @elseBodyNode().compileToFragments(o, LEVEL_LIST) else [@makeCode('void 0')]
    fragments = cond.concat @makeCode(" ? "), body, @makeCode(" : "), alt
    if o.level >= LEVEL_COND then @wrapInBraces fragments else fragments

  unfoldSoak: ->
    @soak and this

  # propogate the closing continuation call down both branches of the if.
  # note this prevents if ...else if... inline chaining, and makes it
  # fully nested if { .. } else { if { } ..} ..'s
  icedCallContinuation : ->
    if @elseBody
      @elseBody.icedThreadReturn()
      @isChain = false
    else
      @addElse new IcedTailCall
    @body.icedThreadReturn()

# Faux-Nodes
# ----------
# Faux-nodes are never created by the grammar, but are used during code
# generation to generate other combinations of nodes.

#### Closure

# A faux-node used to wrap an expressions body in a closure.
Closure =

  # Wrap the expressions body, unless it contains a pure statement,
  # in which case, no dice. If the body mentions `this` or `arguments`,
  # then make sure that the closure wrapper preserves the original values.
  wrap: (expressions, statement, noReturn) ->
    return expressions if expressions.jumps()
    func = new Code [], Block.wrap [expressions]
    args = []
    argumentsNode = expressions.contains @isLiteralArguments
    if argumentsNode and expressions.classBody
      argumentsNode.error "Class bodies shouldn't reference arguments"
    if argumentsNode or expressions.contains @isLiteralThis
      meth = new Literal if argumentsNode then 'apply' else 'call'
      args = [new Literal 'this']
      args.push new Literal 'arguments' if argumentsNode
      func = new Value func, [new Access meth]
    func.noReturn = noReturn
    call = new Call func, args
    if statement then Block.wrap [call] else call

  isLiteralArguments: (node) ->
    node instanceof Literal and node.value is 'arguments' and not node.asKey

  isLiteralThis: (node) ->
    (node instanceof Literal and node.value is 'this' and not node.asKey) or
      (node instanceof Code and node.bound) or
      (node instanceof Call and node.isSuper)

# Unfold a node's child if soak, then tuck the node under created `If`
unfoldSoak = (o, parent, name) ->
  return unless ifn = parent[name].unfoldSoak o
  parent[name] = ifn.body
  ifn.body = new Value parent
  ifn

#### CpsCascade

CpsCascade =

  wrap: (statement, rest, returnValue, o) ->
    func = new Code [ new Param new Literal iced.const.k ],
      (Block.wrap [ statement ]), 'icedgen'
    args = []
    if returnValue
      returnValue.bindName o
      args.push returnValue

    block = Block.wrap [ rest ]

    # Optimization! If the block is just a tail call to another continuation
    # that can be inlined, then we just call that call directly.
    if (e = block.icedGetSingle()) and e instanceof IcedTailCall and e.canInline()
      cont = e.extractFunc()
    else
      cont = new Code args, block, 'icedgen'

    call = new Call func, [ cont ]
    new Block [ call ]

#### TailCall
#
# At the end of a iced if, loop, or switch statement, we tail call off
# to the next continuation

class IcedTailCall extends Base
  constructor : (@func, val = null) ->
    super()
    @func = iced.const.k unless @func
    @value = val

  children : [ 'value' ]

  assignValue : (v) ->
    @value = v

  canInline : ->
    return not @value or @value instanceof IcedReturnValue

  literalFunc: -> new Literal @func
  extractFunc: -> new Value @literalFunc()

  compileNode : (o) ->
    f = @literalFunc()
    out = if o.level is LEVEL_TOP
      if @value
        new Block [ @value, new Call f ]
      else
        new Call f
    else
      args = if @value then [ @value ] else []
      new Call f, args
    out.compileNode o

#### IcedReturnValue
#
# A variable reference to a deferred computation

class IcedReturnValue extends Param
  @counter : 0
  constructor : () ->
    super null, null, no

  bindName : (o) ->
    l = "#{o.scope.freeVariable iced.const.param, no}_#{IcedReturnValue.counter++}"
    @name = new Literal l

  compile : (o) ->
    @bindName o if not @name
    super o

#### Runtime class and funcs, the most basic one...

InlineRuntime =

  # Generate this code, inline. Is there a better way?
  #
  # iced =
  #   Deferrals : class
  #     constructor: (@continuation) ->
  #       @count = 1
  #       @ret = null
  #     _fulfill : ->
  #       @continuation @ret if not --@count
  #     defer : (defer_params) ->
  #       @count++
  #       (inner_params...) =>
  #         defer_params?.assign_fn?.apply(null, inner_params)
  #         @_fulfill()
  #   findDeferral : (args) -> null
  #
  generate : (ns_window) ->
    k = new Literal "continuation"
    cnt = new Literal "count"
    cn = new Value new Literal iced.const.Deferrals
    ns = new Value new Literal iced.const.ns
    if ns_window # window.iced = ...
      ns_window.add new Access ns
      ns = ns_window

    # make the constructor:
    #
    #   constructor: (@continuation) ->
    #     @count = 1
    #     @ret = null
    #
    k_member = new Value new Literal "this"
    k_member.add new Access k
    p1 = new Param k_member
    cnt_member = new Value new Literal "this"
    cnt_member.add new Access cnt
    ret_member = new Value new Literal "this"
    ret_member.add new Access new Value new Literal iced.const.retslot
    a1 = new Assign cnt_member, new Value new Literal 1
    a2 = new Assign ret_member, NULL()
    constructor_params = [ p1 ]
    constructor_body = new Block [ a1, a2 ]
    constructor_code = new Code constructor_params, constructor_body
    constructor_name = new Value new Literal "constructor"
    constructor_assign = new Assign constructor_name, constructor_code

    # make the _fulfill member:
    #
    #   _fulfill : ->
    #     @continuation @ret if not --@count
    #
    if_expr = new Call k_member, [ ret_member ]
    if_body = new Block [ if_expr ]
    decr = new Op '--', cnt_member
    if_cond = new Op '!', decr
    my_if = new If if_cond, if_body
    _fulfill_body = new Block [ my_if ]
    _fulfill_code = new Code [], _fulfill_body
    _fulfill_name = new Value new Literal iced.const.fulfill
    _fulfill_assign = new Assign _fulfill_name, _fulfill_code

    # Make the defer member:
    #   defer : (defer_params) ->
    #     @count++
    #     (inner_params...) ->
    #       defer_params?.assign_fn?.apply(null, inner_params)
    #       @_fulfill()
    #
    inc = new Op "++", cnt_member
    ip = new Literal "inner_params"
    dp = new Literal "defer_params"
    dp_value = new Value dp
    call_meth = new Value dp
    af = new Literal iced.const.assign_fn
    call_meth.add new Access af, "soak"
    my_apply = new Literal "apply"
    call_meth.add new Access my_apply, "soak"
    my_null = NULL()
    apply_call = new Call call_meth, [ my_null, new Value ip ]
    _fulfill_method = new Value new Literal "this"
    _fulfill_method.add new Access new Literal iced.const.fulfill
    _fulfill_call = new Call _fulfill_method, []
    inner_body = new Block [ apply_call, _fulfill_call ]
    inner_params = [ new Param ip, null, on ]
    inner_code = new Code inner_params, inner_body, "boundfunc"
    defer_body = new Block [ inc, inner_code ]
    defer_params = [ new Param dp ]
    defer_code = new Code defer_params, defer_body
    defer_name = new Value new Literal iced.const.defer_method
    defer_assign = new Assign defer_name, defer_code

    # Piece the class together
    assignments = [ constructor_assign, _fulfill_assign, defer_assign ]
    obj = new Obj assignments, true
    body = new Block [ new Value obj ]
    klass = new Class null, null, body
    klass_assign = new Assign cn, klass, "object"

    # A stub so that the function still works
    #      findDeferral : (args) -> null
    outer_block = new Block [ NULL() ]
    fn_code = new Code [ ], outer_block
    fn_name = new Value new Literal iced.const.findDeferral
    fn_assign = new Assign fn_name, fn_code, "object"

    # A stub trampoline so that it strill works:
    #     trampoline : (fn) -> fn()
    fn = new Literal "_fn"
    tr_block = new Block [ new Call (new Value fn), [] ]
    tr_params = [ new Param fn ]
    tr_code = new Code tr_params, tr_block
    tr_name = new Value new Literal iced.const.trampoline
    tr_assign = new Assign tr_name, tr_code, "object"

    # iced =
    #   Deferrals : <class>
    #   findDeferral : <code>
    #   trampoline : <code>
    #
    ns_obj = new Obj [ klass_assign, fn_assign, tr_assign ], true
    ns_val = new Value ns_obj
    new Assign ns, ns_val

# Unfold a node's child if soak, then tuck the node under created `If`
# Constants
# ---------

UTILITIES =

  # Correctly set up a prototype chain for inheritance, including a reference
  # to the superclass for `super()` calls, and copies of any static properties.
  extends: -> "
    function(child, parent) {
      for (var key in parent) {
        if (#{utility 'hasProp'}.call(parent, key)) child[key] = parent[key];
      }
      function ctor() {
        this.constructor = child;
      }
      ctor.prototype = parent.prototype;
      child.prototype = new ctor();
      child.__super__ = parent.prototype;
      return child;
    }
  "

  # Create a function bound to the current value of "this".
  bind: -> '
    function(fn, me){
      return function(){
        return fn.apply(me, arguments);
      };
    }
  '

  # Discover if an item is in an array.
  indexOf: -> "
    [].indexOf || function(item) {
      for (var i = 0, l = this.length; i < l; i++) {
        if (i in this && this[i] === item) return i;
      }
      return -1;
    }
  "

  modulo: -> """
    function(a, b) { return (a % b + +b) % b; }
  """

  # Shortcuts to speed up the lookup time for native functions.
  hasProp: -> '{}.hasOwnProperty'
  slice  : -> '[].slice'

# Levels indicate a node's position in the AST. Useful for knowing if
# parens are necessary or superfluous.
LEVEL_TOP    = 1  # ...;
LEVEL_PAREN  = 2  # (...)
LEVEL_LIST   = 3  # [...]
LEVEL_COND   = 4  # ... ? x : y
LEVEL_OP     = 5  # !...
LEVEL_ACCESS = 6  # ...[0]

# Tabs are two spaces for pretty printing.
TAB = '  '

IDENTIFIER_STR = "[$A-Za-z_\\x7f-\\uffff][$\\w\\x7f-\\uffff]*"
IDENTIFIER = /// ^ #{IDENTIFIER_STR} $ ///
SIMPLENUM  = /^[+-]?\d+$/
HEXNUM = /^[+-]?0x[\da-f]+/i
NUMBER    = ///^[+-]?(?:
  0x[\da-f]+ |              # hex
  \d*\.?\d+ (?:e[+-]?\d+)?  # decimal
)$///i

METHOD_DEF = /// ^
  (#{IDENTIFIER_STR})
  (\.prototype)?
  (?: \.(#{IDENTIFIER_STR})
    | \[("(?:[^\\"\r\n]|\\.)*"|'(?:[^\\'\r\n]|\\.)*')\]
    | \[(0x[\da-fA-F]+ | \d*\.?\d+ (?:[eE][+-]?\d+)?)\]
  )
$ ///

# Is a literal value a string/regex?
IS_STRING = /^['"]/
IS_REGEX = /^\//

# Helper Functions
# ----------------

# Helper for ensuring that utility functions are assigned at the top level.
utility = (name) ->
  ref = "__#{name}"
  Scope.root.assign ref, UTILITIES[name]()
  ref

multident = (code, tab) ->
  code = code.replace /\n/g, '$&' + tab
  code.replace /\s+$/, ''

# Parse a number (+- decimal/hexadecimal)
# Examples: 0, -1, 1, 2e3, 2e-3, -0xfe, 0xfe
parseNum = (x) ->
  if not x?
    0
  else if x.match HEXNUM
    parseInt x, 16
  else
    parseFloat x

isLiteralArguments = (node) ->
  node instanceof Literal and node.value is 'arguments' and not node.asKey

isLiteralThis = (node) ->
  (node instanceof Literal and node.value is 'this' and not node.asKey) or
    (node instanceof Code and node.bound) or
    (node instanceof Call and node.isSuper)

# Unfold a node's child if soak, then tuck the node under created `If`
unfoldSoak = (o, parent, name) ->
  return unless ifn = parent[name].unfoldSoak o
  parent[name] = ifn.body
  ifn.body = new Value parent
  ifn<|MERGE_RESOLUTION|>--- conflicted
+++ resolved
@@ -2000,11 +2000,9 @@
     concatPart = list[index].joinFragmentArrays args, ', '
     [].concat list[0].makeCode("["), base, list[index].makeCode("].concat("), concatPart, (last list).makeCode(")")
 
-<<<<<<< HEAD
   icedToSlot: (i) ->
     new Slot(i, new Value(@name), null, true)
     
-=======
 #### Expansion
 
 # Used to skip values inside an array destructuring (pattern matching) or
@@ -2020,7 +2018,6 @@
     this
 
   eachName: (iterator) ->
->>>>>>> a73a6e24
 
 #### While
 
