--- conflicted
+++ resolved
@@ -3,13 +3,9 @@
 vm = require 'vm'
 nodeREPL = require 'repl'
 CoffeeScript = require './coffee-script'
-<<<<<<< HEAD
-{merge, prettyErrorMessage,updateSyntaxError} = require './helpers'
+{merge,updateSyntaxError} = require './helpers'
 icedmod = require './iced'
 iced = icedmod.runtime
-=======
-{merge, updateSyntaxError} = require './helpers'
->>>>>>> 818983b6
 
 replDefaults =
   prompt: 'iced> ',
@@ -43,7 +39,6 @@
           new Assign (new Value new Literal '_'), ast, '='
         ]
       js = ast.compile bare: yes, locals: Object.keys(context)
-<<<<<<< HEAD
       if ast.icedIsCpsPivot()
         await 
           context[icedmod.const.k] = defer()
@@ -51,13 +46,6 @@
       else
         ret = run js
       cb null, ret
-=======
-      result = if context is global
-        vm.runInThisContext js, filename 
-      else
-        vm.runInContext js, context, filename
-      cb null, result
->>>>>>> 818983b6
     catch err
       # AST's `compile` does not add source code information to syntax errors.
       updateSyntaxError err, input
@@ -157,11 +145,7 @@
       console.warn "Node 0.8.0+ required for CoffeeScript REPL"
       process.exit 1
 
-<<<<<<< HEAD
-    require './extensions'
-=======
     CoffeeScript.register()
->>>>>>> 818983b6
     process.argv = ['coffee'].concat process.argv[2..]
     opts = merge replDefaults, opts
     repl = nodeREPL.start opts
