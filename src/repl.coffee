# A very simple Read-Eval-Print-Loop. Compiles one line at a time to JavaScript
# and evaluates it. Good for simple tests, or poking around the **Node.js** API.
# Using it looks like this:
#
#     coffee> console.log "#{num} bottles of beer" for num in [99..1]

# Require the **coffee-script** module to get access to the compiler.
CoffeeScript = require './coffee-script'
readline     = require 'readline'
Script       = process.binding('evals').Script

# REPL Setup

<<<<<<< HEAD
# Start by opening up **stdio**.
stdin = process.openStdin()
=======
# Start by opening up `stdin` and `stdout`.
stdin  = process.openStdin()
>>>>>>> c44d9ae9
stdout = process.stdout

# Log an error.
error = (err) ->
  stdout.write (err.stack or err.toString()) + '\n\n'

# The current backlog of multi-line code.
backlog = ''

# The main REPL function. **run** is called every time a line of code is entered.
# Attempt to evaluate the command. If there's an exception, print it out instead
# of exiting.
run = (buffer) ->
  code = backlog += '\n' + buffer.toString()
  if code[code.length - 1] is '\\'
    return backlog = backlog[0...backlog.length - 1]
  backlog = ''
  try
    val = CoffeeScript.eval code, bare: on, globals: on, filename: 'repl'
    process.stdout.write val + '\n' if val isnt undefined
  catch err
    error err
  repl.prompt()

## Autocompletion

# Regexes to match complete-able bits of text.
ACCESSOR  = /\s*([\w\.]+)(?:\.(\w*))$/
SIMPLEVAR = /\s*(\w*)$/i

# Returns a list of completions, and the completed text.
autocomplete = (text) ->
  completeAttribute(text) or completeVariable(text) or [[], text]

# Attempt to autocomplete a chained dotted attribute: `one.two.three`.
completeAttribute = (text) ->
  if match = text.match ACCESSOR
    [all, obj, prefix] = match
    try
      val = Script.runInThisContext obj
    catch error
      return [[], text]
    completions = getCompletions prefix, getPropertyNames val
    [completions, prefix]

# Attempt to autocomplete an in-scope free variable: `one`.
completeVariable = (text) ->
  if free = text.match(SIMPLEVAR)?[1]
    scope = Script.runInThisContext 'this'
    completions = getCompletions free, CoffeeScript.RESERVED.concat(getPropertyNames scope)
    [completions, free]

# Return elements of candidates for which `prefix` is a prefix.
getCompletions = (prefix, candidates) ->
  (el for el in candidates when el.indexOf(prefix) is 0)

# Return all "own" properties of an object.
getPropertyNames = (obj) ->
  (name for own name of obj)

# Make sure that uncaught exceptions don't kill the REPL.
process.on 'uncaughtException', error

# Create the REPL by listening to **stdin**.
if readline.createInterface.length < 3
<<<<<<< HEAD
  repl = readline.createInterface stdin, autocomplete
  stdin.on 'data', (buffer) -> repl.write buffer
else
  repl = readline.createInterface stdin, stdout, autocomplete
=======
  repl = readline.createInterface stdin
  stdin.on 'data', (buffer) -> repl.write buffer
else
  repl = readline.createInterface stdin, stdout
>>>>>>> c44d9ae9

repl.setPrompt 'coffee> '
repl.on  'close',  -> stdin.destroy()
repl.on  'line',   run
repl.prompt()<|MERGE_RESOLUTION|>--- conflicted
+++ resolved
@@ -11,13 +11,8 @@
 
 # REPL Setup
 
-<<<<<<< HEAD
-# Start by opening up **stdio**.
+# Start by opening up `stdin` and `stdout`.
 stdin = process.openStdin()
-=======
-# Start by opening up `stdin` and `stdout`.
-stdin  = process.openStdin()
->>>>>>> c44d9ae9
 stdout = process.stdout
 
 # Log an error.
@@ -83,17 +78,10 @@
 
 # Create the REPL by listening to **stdin**.
 if readline.createInterface.length < 3
-<<<<<<< HEAD
   repl = readline.createInterface stdin, autocomplete
   stdin.on 'data', (buffer) -> repl.write buffer
 else
   repl = readline.createInterface stdin, stdout, autocomplete
-=======
-  repl = readline.createInterface stdin
-  stdin.on 'data', (buffer) -> repl.write buffer
-else
-  repl = readline.createInterface stdin, stdout
->>>>>>> c44d9ae9
 
 repl.setPrompt 'coffee> '
 repl.on  'close',  -> stdin.destroy()
