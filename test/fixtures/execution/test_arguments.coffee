area: (x, y, x1, y1) ->
  (x - x1) * (x - y1)

x:  y:  10
x1: y1: 20

puts area(x, y, x1, y1) is 100

puts(area(x, y,
           x1, y1) is 100)

puts(area(
  x
  y
  x1
  y1
) is 100)


# Arguments are turned into arrays.
curried: ->
  puts area.apply(this, arguments.concat(20, 20)) is 100

curried 10, 10


# Arguments is not a special keyword -- it can be assigned to:
func: ->
  arguments: 25
  arguments

<<<<<<< HEAD
puts func(100) is 25
=======
print func(100) is 25


# Arguments can be accessed as a property.
this.arguments: 10
print @arguments is 10
>>>>>>> b795ae7f
<|MERGE_RESOLUTION|>--- conflicted
+++ resolved
@@ -29,13 +29,9 @@
   arguments: 25
   arguments
 
-<<<<<<< HEAD
 puts func(100) is 25
-=======
-print func(100) is 25
 
 
 # Arguments can be accessed as a property.
 this.arguments: 10
-print @arguments is 10
->>>>>>> b795ae7f
+puts @arguments is 10