(function() {
  var AccessorNode, ArrayNode, AssignNode, BaseNode, CallNode, ClassNode, ClosureNode, CodeNode, CommentNode, ExistenceNode, Expressions, ExtendsNode, ForNode, IDENTIFIER, IS_STRING, IfNode, InNode, IndexNode, LiteralNode, NO, NUMBER, ObjectNode, OpNode, ParamNode, ParentheticalNode, PushNode, RangeNode, ReturnNode, SIMPLENUM, Scope, SliceNode, SplatNode, SwitchNode, TAB, THIS, TRAILING_WHITESPACE, ThrowNode, TryNode, UTILITIES, ValueNode, WhileNode, YES, _ref, compact, del, ends, flatten, include, indexOf, last, literal, merge, starts, utility;
  var __extends = function(child, parent) {
    var ctor = function() {};
    ctor.prototype = parent.prototype;
    child.prototype = new ctor();
    child.prototype.constructor = child;
    if (typeof parent.extended === "function") parent.extended(child);
    child.__super__ = parent.prototype;
  };
  Scope = require('./scope').Scope;
  _ref = require('./helpers'), compact = _ref.compact, flatten = _ref.flatten, merge = _ref.merge, del = _ref.del, include = _ref.include, indexOf = _ref.indexOf, starts = _ref.starts, ends = _ref.ends, last = _ref.last;
  YES = function() {
    return true;
  };
  NO = function() {
    return false;
  };
  THIS = function() {
    return this;
  };
  exports.BaseNode = (function() {
    BaseNode = (function() {
      return function BaseNode() {
        this.tags = {};
        return this;
      };
    })();
    BaseNode.prototype.compile = function(o) {
      var closure, code, top;
      this.options = o ? merge(o) : {};
      this.tab = o.indent;
      top = this.topSensitive() ? this.options.top : del(this.options, 'top');
      closure = this.isStatement(o) && !this.isPureStatement() && !top && !this.options.asStatement && !(this instanceof CommentNode) && !this.containsPureStatement();
      code = closure ? this.compileClosure(this.options) : this.compileNode(this.options);
      return code;
    };
    BaseNode.prototype.compileClosure = function(o) {
      this.tab = o.indent;
      o.sharedScope = o.scope;
      return ClosureNode.wrap(this).compile(o);
    };
    BaseNode.prototype.compileReference = function(o, options) {
      var _len, compiled, i, node, pair, reference;
      pair = (function() {
        if (!(this.isComplex())) {
          return [this, this];
        } else {
          reference = literal(o.scope.freeVariable('ref'));
          compiled = new AssignNode(reference, this);
          return [compiled, reference];
        }
      }).call(this);
      if (((options != null) ? options.precompile : undefined)) {
        for (i = 0, _len = pair.length; i < _len; i++) {
          node = pair[i];
          (pair[i] = node.compile(o));
        }
      }
      return pair;
    };
    BaseNode.prototype.idt = function(tabs) {
      var idt, num;
      idt = this.tab || '';
      num = (tabs || 0) + 1;
      while (num -= 1) {
        idt += TAB;
      }
      return idt;
    };
    BaseNode.prototype.makeReturn = function() {
      return new ReturnNode(this);
    };
    BaseNode.prototype.contains = function(block) {
      var contains;
      contains = false;
      this.traverseChildren(false, function(node) {
        if (block(node)) {
          contains = true;
          return false;
        }
      });
      return contains;
    };
    BaseNode.prototype.containsType = function(type) {
      return this instanceof type || this.contains(function(node) {
        return node instanceof type;
      });
    };
    BaseNode.prototype.containsPureStatement = function() {
      return this.isPureStatement() || this.contains(function(node) {
        return node.isPureStatement();
      });
    };
    BaseNode.prototype.traverse = function(block) {
      return this.traverseChildren(true, block);
    };
    BaseNode.prototype.toString = function(idt, override) {
      var _i, _len, _ref2, _result, child, children, klass;
      idt || (idt = '');
      children = (function() {
        _result = []; _ref2 = this.collectChildren();
        for (_i = 0, _len = _ref2.length; _i < _len; _i++) {
          child = _ref2[_i];
          _result.push(child.toString(idt + TAB));
        }
        return _result;
      }).call(this).join('');
      klass = override || this.constructor.name + (this.soakNode || this.exist ? '?' : '');
      return '\n' + idt + klass + children;
    };
    BaseNode.prototype.eachChild = function(func) {
      var _i, _j, _len, _len2, _ref2, _ref3, _result, attr, child;
      if (!(this.children)) {
        return null;
      }
      _result = []; _ref2 = this.children;
      for (_i = 0, _len = _ref2.length; _i < _len; _i++) {
        attr = _ref2[_i];
        if (this[attr]) {
          _ref3 = flatten([this[attr]]);
          for (_j = 0, _len2 = _ref3.length; _j < _len2; _j++) {
            child = _ref3[_j];
            if (func(child) === false) {
              return null;
            }
          }
        }
      }
      return _result;
    };
    BaseNode.prototype.collectChildren = function() {
      var nodes;
      nodes = [];
      this.eachChild(function(node) {
        return nodes.push(node);
      });
      return nodes;
    };
    BaseNode.prototype.traverseChildren = function(crossScope, func) {
      return this.eachChild(function(child) {
        if (func(child) === false) {
          return false;
        }
        return child instanceof BaseNode && (crossScope || !(child instanceof CodeNode)) ? child.traverseChildren(crossScope, func) : undefined;
      });
    };
    BaseNode.prototype.children = [];
    BaseNode.prototype.unwrap = THIS;
    BaseNode.prototype.isStatement = NO;
    BaseNode.prototype.isPureStatement = NO;
    BaseNode.prototype.isComplex = YES;
    BaseNode.prototype.topSensitive = NO;
    return BaseNode;
  })();
  exports.Expressions = (function() {
    Expressions = (function() {
      return function Expressions(nodes) {
        Expressions.__super__.constructor.call(this);
        this.expressions = compact(flatten(nodes || []));
        return this;
      };
    })();
    __extends(Expressions, BaseNode);
    Expressions.prototype.children = ['expressions'];
    Expressions.prototype.isStatement = YES;
    Expressions.prototype.push = function(node) {
      this.expressions.push(node);
      return this;
    };
    Expressions.prototype.unshift = function(node) {
      this.expressions.unshift(node);
      return this;
    };
    Expressions.prototype.unwrap = function() {
      return this.expressions.length === 1 ? this.expressions[0] : this;
    };
    Expressions.prototype.empty = function() {
      return this.expressions.length === 0;
    };
    Expressions.prototype.makeReturn = function() {
      var end, idx;
      end = this.expressions[(idx = this.expressions.length - 1)];
      if (end instanceof CommentNode) {
        end = this.expressions[idx -= 1];
      }
      if (end && !(end instanceof ReturnNode)) {
        this.expressions[idx] = end.makeReturn();
      }
      return this;
    };
    Expressions.prototype.compile = function(o) {
      o || (o = {});
      return o.scope ? Expressions.__super__.compile.call(this, o) : this.compileRoot(o);
    };
    Expressions.prototype.compileNode = function(o) {
      var _i, _len, _ref2, _result, node;
      return (function() {
        _result = []; _ref2 = this.expressions;
        for (_i = 0, _len = _ref2.length; _i < _len; _i++) {
          node = _ref2[_i];
          _result.push(this.compileExpression(node, merge(o)));
        }
        return _result;
      }).call(this).join("\n");
    };
    Expressions.prototype.compileRoot = function(o) {
      var code;
      o.indent = (this.tab = o.noWrap ? '' : TAB);
      o.scope = new Scope(null, this, null);
      code = this.compileWithDeclarations(o);
      code = code.replace(TRAILING_WHITESPACE, '');
      return o.noWrap ? code : ("(function() {\n" + code + "\n}).call(this);\n");
    };
    Expressions.prototype.compileWithDeclarations = function(o) {
      var code;
      code = this.compileNode(o);
      if (o.scope.hasAssignments(this)) {
        code = ("" + (this.tab) + "var " + (o.scope.compiledAssignments().replace(/\n/g, '$&' + this.tab)) + ";\n" + code);
      }
      if (!o.globals && o.scope.hasDeclarations(this)) {
        code = ("" + (this.tab) + "var " + (o.scope.compiledDeclarations()) + ";\n" + code);
      }
      return code;
    };
    Expressions.prototype.compileExpression = function(node, o) {
      var compiledNode;
      this.tab = o.indent;
      compiledNode = node.compile(merge(o, {
        top: true
      }));
      return node.isStatement(o) ? compiledNode : ("" + (this.idt()) + compiledNode + ";");
    };
    return Expressions;
  })();
  Expressions.wrap = function(nodes) {
    if (nodes.length === 1 && nodes[0] instanceof Expressions) {
      return nodes[0];
    }
    return new Expressions(nodes);
  };
  exports.LiteralNode = (function() {
    LiteralNode = (function() {
      return function LiteralNode(_arg) {
        this.value = _arg;
        LiteralNode.__super__.constructor.call(this);
        return this;
      };
    })();
    __extends(LiteralNode, BaseNode);
    LiteralNode.prototype.makeReturn = function() {
      return this.isStatement() ? this : LiteralNode.__super__.makeReturn.call(this);
    };
    LiteralNode.prototype.isStatement = function() {
      var _ref2;
      return ('break' === (_ref2 = this.value) || 'continue' === _ref2 || 'debugger' === _ref2);
    };
    LiteralNode.prototype.isPureStatement = LiteralNode.prototype.isStatement;
    LiteralNode.prototype.isComplex = NO;
    LiteralNode.prototype.isReserved = function() {
      return !!this.value.reserved;
    };
    LiteralNode.prototype.compileNode = function(o) {
      var end, idt, val;
      idt = this.isStatement(o) ? this.idt() : '';
      end = this.isStatement(o) ? ';' : '';
      val = this.isReserved() ? ("\"" + (this.value) + "\"") : this.value;
      return idt + val + end;
    };
    LiteralNode.prototype.toString = function() {
      return ' "' + this.value + '"';
    };
    return LiteralNode;
  })();
  exports.ReturnNode = (function() {
    ReturnNode = (function() {
      return function ReturnNode(_arg) {
        this.expression = _arg;
        ReturnNode.__super__.constructor.call(this);
        return this;
      };
    })();
    __extends(ReturnNode, BaseNode);
    ReturnNode.prototype.isStatement = YES;
    ReturnNode.prototype.isPureStatement = YES;
    ReturnNode.prototype.children = ['expression'];
    ReturnNode.prototype.makeReturn = THIS;
    ReturnNode.prototype.compile = function(o) {
      var expr;
      expr = this.expression.makeReturn();
      if (!(expr instanceof ReturnNode)) {
        return expr.compile(o);
      }
      return ReturnNode.__super__.compile.call(this, o);
    };
    ReturnNode.prototype.compileNode = function(o) {
      if (this.expression.isStatement(o)) {
        o.asStatement = true;
      }
      return "" + (this.tab) + "return " + (this.expression.compile(o)) + ";";
    };
    return ReturnNode;
  })();
  exports.ValueNode = (function() {
    ValueNode = (function() {
      return function ValueNode(_arg, _arg2, tag) {
        this.properties = _arg2;
        this.base = _arg;
        ValueNode.__super__.constructor.call(this);
        this.properties || (this.properties = []);
        if (tag) {
          this.tags[tag] = true;
        }
        return this;
      };
    })();
    __extends(ValueNode, BaseNode);
    ValueNode.prototype.children = ['base', 'properties'];
    ValueNode.prototype.push = function(prop) {
      this.properties.push(prop);
      return this;
    };
    ValueNode.prototype.hasProperties = function() {
      return !!this.properties.length;
    };
    ValueNode.prototype.isArray = function() {
      return this.base instanceof ArrayNode && !this.properties.length;
    };
    ValueNode.prototype.isObject = function() {
      return this.base instanceof ObjectNode && !this.properties.length;
    };
    ValueNode.prototype.isSplice = function() {
      return last(this.properties) instanceof SliceNode;
    };
    ValueNode.prototype.isComplex = function() {
      return this.base.isComplex() || this.hasProperties();
    };
    ValueNode.prototype.makeReturn = function() {
      return this.properties.length ? ValueNode.__super__.makeReturn.call(this) : this.base.makeReturn();
    };
    ValueNode.prototype.unwrap = function() {
      return this.properties.length ? this : this.base;
    };
    ValueNode.prototype.isStatement = function(o) {
      return this.base.isStatement(o) && !this.properties.length;
    };
    ValueNode.prototype.isNumber = function() {
      return this.base instanceof LiteralNode && NUMBER.test(this.base.value);
    };
    ValueNode.prototype.cacheReference = function(o) {
      var base, bref, name, nref;
      name = last(this.properties);
      if (!this.base.isComplex() && this.properties.length < 2 && !((name != null) ? name.isComplex() : undefined)) {
        return [this, this];
      }
      base = new ValueNode(this.base, this.properties.slice(0, -1));
      if (base.isComplex()) {
        bref = literal(o.scope.freeVariable('base'));
        base = new ValueNode(new ParentheticalNode(new AssignNode(bref, base)));
      }
      if (!(name)) {
        return [base, bref];
      }
      if (name.isComplex()) {
        nref = literal(o.scope.freeVariable('name'));
        name = new IndexNode(new AssignNode(nref, name.index));
        nref = new IndexNode(nref);
      }
      return [base.push(name), new ValueNode(bref || base.base, [nref || name])];
    };
    ValueNode.prototype.compile = function(o) {
      return !o.top || this.properties.length ? ValueNode.__super__.compile.call(this, o) : this.base.compile(o);
    };
    ValueNode.prototype.compileNode = function(o) {
      var _i, _len, code, ex, prop, props;
      if (ex = this.unfoldSoak(o)) {
        return ex.compile(o);
      }
      props = this.properties;
      if (this.parenthetical && !props.length) {
        this.base.parenthetical = true;
      }
      code = this.base.compile(o);
      if (props[0] instanceof AccessorNode && this.isNumber() || o.top && this.base instanceof ObjectNode) {
        code = ("(" + code + ")");
      }
      for (_i = 0, _len = props.length; _i < _len; _i++) {
        prop = props[_i];
        (code += prop.compile(o));
      }
      return code;
    };
    ValueNode.prototype.unfoldSoak = function(o) {
      var _len, _ref2, fst, i, ifn, prop, ref, snd;
      if (this.base.soakNode) {
        Array.prototype.push.apply(this.base.body.properties, this.properties);
        return this.base;
      }
      _ref2 = this.properties;
      for (i = 0, _len = _ref2.length; i < _len; i++) {
        prop = _ref2[i];
        if (prop.soakNode) {
          prop.soakNode = false;
          fst = new ValueNode(this.base, this.properties.slice(0, i));
          snd = new ValueNode(this.base, this.properties.slice(i));
          if (fst.isComplex()) {
            ref = literal(o.scope.freeVariable('ref'));
            fst = new ParentheticalNode(new AssignNode(ref, fst));
            snd.base = ref;
          }
          ifn = new IfNode(new ExistenceNode(fst), snd, {
            operation: true
          });
          ifn.soakNode = true;
          return ifn;
        }
      }
      return null;
    };
    ValueNode.unfoldSoak = function(o, parent, name) {
      var ifnode, node;
      node = parent[name];
      if (node instanceof IfNode && node.soakNode) {
        ifnode = node;
      } else if (node instanceof ValueNode) {
        ifnode = node.unfoldSoak(o);
      }
      if (!(ifnode)) {
        return null;
      }
      parent[name] = ifnode.body;
      ifnode.body = new ValueNode(parent);
      return ifnode;
    };
    return ValueNode;
  }).call(this);
  exports.CommentNode = (function() {
    CommentNode = (function() {
      return function CommentNode(_arg) {
        this.comment = _arg;
        CommentNode.__super__.constructor.call(this);
        return this;
      };
    })();
    __extends(CommentNode, BaseNode);
    CommentNode.prototype.isStatement = YES;
    CommentNode.prototype.makeReturn = THIS;
    CommentNode.prototype.compileNode = function(o) {
      return this.tab + '/*' + this.comment.replace(/\n/g, '\n' + this.tab) + '*/';
    };
    return CommentNode;
  })();
  exports.CallNode = (function() {
    CallNode = (function() {
      return function CallNode(variable, _arg, _arg2) {
        this.exist = _arg2;
        this.args = _arg;
        CallNode.__super__.constructor.call(this);
        this.isNew = false;
        this.isSuper = variable === 'super';
        this.variable = this.isSuper ? null : variable;
        this.args || (this.args = []);
        return this;
      };
    })();
    __extends(CallNode, BaseNode);
    CallNode.prototype.children = ['variable', 'args'];
    CallNode.prototype.compileSplatArguments = function(o) {
      return SplatNode.compileSplattedArray(this.args, o);
    };
    CallNode.prototype.newInstance = function() {
      this.isNew = true;
      return this;
    };
    CallNode.prototype.prefix = function() {
      return this.isNew ? 'new ' : '';
    };
    CallNode.prototype.superReference = function(o) {
      var method, name;
      method = o.scope.method;
      if (!(method)) {
        throw Error("cannot call super outside of a function");
      }
      name = method.name;
      if (!(name)) {
        throw Error("cannot call super on an anonymous function.");
      }
      return method.klass ? ("" + (method.klass) + ".__super__." + name) : ("" + name + ".__super__.constructor");
    };
    CallNode.prototype.unfoldSoak = function(o) {
      var _i, _len, _ref2, call, list, node;
      call = this;
      list = [];
      while (true) {
        if (call.variable instanceof CallNode) {
          list.push(call);
          call = call.variable;
          continue;
        }
        if (!(call.variable instanceof ValueNode)) {
          break;
        }
        list.push(call);
        if (!((call = call.variable.base) instanceof CallNode)) {
          break;
        }
      }
      _ref2 = list.reverse();
      for (_i = 0, _len = _ref2.length; _i < _len; _i++) {
        call = _ref2[_i];
        if (node) {
          if (call.variable instanceof CallNode) {
            call.variable = node;
          } else {
            call.variable.base = node;
          }
        }
        node = ValueNode.unfoldSoak(o, call, 'variable');
      }
      return node;
    };
    CallNode.prototype.compileNode = function(o) {
      var _i, _j, _len, _len2, _ref2, _ref3, _ref4, _result, arg, args, left, node, rite, val;
      if (node = this.unfoldSoak(o)) {
        return node.compile(o);
      }
      if (this.exist) {
        if (val = this.variable) {
          if (!(val instanceof ValueNode)) {
            val = new ValueNode(val);
          }
          _ref2 = val.cacheReference(o), left = _ref2[0], rite = _ref2[1];
          rite = new CallNode(rite, this.args);
        } else {
          left = literal(this.superReference(o));
          rite = new CallNode(new ValueNode(left), this.args);
          rite.isNew = this.isNew;
        }
        left = ("typeof " + (left.compile(o)) + " !== \"function\"");
        rite = rite.compile(o);
        return ("(" + left + " ? undefined : " + rite + ")");
      }
      _ref3 = this.args;
      for (_i = 0, _len = _ref3.length; _i < _len; _i++) {
        arg = _ref3[_i];
        if (arg instanceof SplatNode) {
          return this.compileSplat(o);
        }
      }
      args = (function() {
        _result = []; _ref4 = this.args;
        for (_j = 0, _len2 = _ref4.length; _j < _len2; _j++) {
          arg = _ref4[_j];
          _result.push((arg.parenthetical = true) && arg.compile(o));
        }
        return _result;
      }).call(this).join(', ');
      return this.isSuper ? this.compileSuper(args, o) : ("" + (this.prefix()) + (this.variable.compile(o)) + "(" + args + ")");
    };
    CallNode.prototype.compileSuper = function(args, o) {
      return "" + (this.superReference(o)) + ".call(this" + (args.length ? ', ' : '') + args + ")";
    };
    CallNode.prototype.compileSplat = function(o) {
      var _i, _len, _ref2, arg, argvar, base, call, ctor, fun, idt, name, ref, result, splatargs;
      splatargs = this.compileSplatArguments(o);
      if (this.isSuper) {
        return ("" + (this.superReference(o)) + ".apply(this, " + splatargs + ")");
      }
      if (!(this.isNew)) {
        if (!((base = this.variable) instanceof ValueNode)) {
          base = new ValueNode(base);
        }
        if ((name = base.properties.pop()) && base.isComplex()) {
          ref = o.scope.freeVariable('this');
          fun = ("(" + ref + " = " + (base.compile(o)) + ")" + (name.compile(o)));
        } else {
          fun = (ref = base.compile(o));
          if (name) {
            fun += name.compile(o);
          }
        }
        return ("" + fun + ".apply(" + ref + ", " + splatargs + ")");
      }
      call = 'call(this)';
      argvar = function(node) {
        return node instanceof LiteralNode && node.value === 'arguments';
      };
      _ref2 = this.args;
      for (_i = 0, _len = _ref2.length; _i < _len; _i++) {
        arg = _ref2[_i];
        if (arg.contains(argvar)) {
          call = 'apply(this, arguments)';
          break;
        }
      }
      ctor = o.scope.freeVariable('ctor');
      ref = o.scope.freeVariable('ref');
      result = o.scope.freeVariable('result');
      return "(function() {\n" + (idt = this.idt(1)) + "var ctor = function() {};\n" + idt + (utility('extends')) + "(ctor, " + ctor + " = " + (this.variable.compile(o)) + ");\n" + idt + "return typeof (" + result + " = " + ctor + ".apply(" + ref + " = new ctor, " + splatargs + ")) === \"object\" ? " + result + " : " + ref + ";\n" + (this.tab) + "})." + call;
    };
    return CallNode;
  })();
  exports.ExtendsNode = (function() {
    ExtendsNode = (function() {
      return function ExtendsNode(_arg, _arg2) {
        this.parent = _arg2;
        this.child = _arg;
        ExtendsNode.__super__.constructor.call(this);
        return this;
      };
    })();
    __extends(ExtendsNode, BaseNode);
    ExtendsNode.prototype.children = ['child', 'parent'];
    ExtendsNode.prototype.compileNode = function(o) {
      var ref;
      ref = new ValueNode(literal(utility('extends')));
      return (new CallNode(ref, [this.child, this.parent])).compile(o);
    };
    return ExtendsNode;
  })();
  exports.AccessorNode = (function() {
    AccessorNode = (function() {
      return function AccessorNode(_arg, tag) {
        this.name = _arg;
        AccessorNode.__super__.constructor.call(this);
        this.prototype = tag === 'prototype' ? '.prototype' : '';
        this.soakNode = tag === 'soak';
        return this;
      };
    })();
    __extends(AccessorNode, BaseNode);
    AccessorNode.prototype.children = ['name'];
    AccessorNode.prototype.compileNode = function(o) {
      var name, namePart;
      name = this.name.compile(o);
      namePart = name.match(IS_STRING) ? ("[" + name + "]") : ("." + name);
      return this.prototype + namePart;
    };
    AccessorNode.prototype.isComplex = NO;
    return AccessorNode;
  })();
  exports.IndexNode = (function() {
    IndexNode = (function() {
      return function IndexNode(_arg) {
        this.index = _arg;
        IndexNode.__super__.constructor.call(this);
        return this;
      };
    })();
    __extends(IndexNode, BaseNode);
    IndexNode.prototype.children = ['index'];
    IndexNode.prototype.compileNode = function(o) {
      var idx, prefix;
      idx = this.index.compile(o);
      prefix = this.proto ? '.prototype' : '';
      return "" + prefix + "[" + idx + "]";
    };
    IndexNode.prototype.isComplex = function() {
      return this.index.isComplex();
    };
    return IndexNode;
  })();
  exports.RangeNode = (function() {
    RangeNode = (function() {
      return function RangeNode(_arg, _arg2, tag) {
        this.to = _arg2;
        this.from = _arg;
        RangeNode.__super__.constructor.call(this);
        this.exclusive = tag === 'exclusive';
        this.equals = this.exclusive ? '' : '=';
        return this;
      };
    })();
    __extends(RangeNode, BaseNode);
    RangeNode.prototype.children = ['from', 'to'];
    RangeNode.prototype.compileVariables = function(o) {
      var _ref2, _ref3, _ref4, parts;
      o = merge(o, {
        top: true
      });
      _ref2 = this.from.compileReference(o, {
        precompile: true
      }), this.from = _ref2[0], this.fromVar = _ref2[1];
      _ref3 = this.to.compileReference(o, {
        precompile: true
      }), this.to = _ref3[0], this.toVar = _ref3[1];
      _ref4 = [this.fromVar.match(SIMPLENUM), this.toVar.match(SIMPLENUM)], this.fromNum = _ref4[0], this.toNum = _ref4[1];
      parts = [];
      if (this.from !== this.fromVar) {
        parts.push(this.from);
      }
      if (this.to !== this.toVar) {
        parts.push(this.to);
      }
      return parts.length ? ("" + (parts.join('; ')) + "; ") : '';
    };
    RangeNode.prototype.compileNode = function(o) {
      var compare, idx, incr, intro, step, stepPart, vars;
      if (!(o.index)) {
        return this.compileArray(o);
      }
      if (this.fromNum && this.toNum) {
        return this.compileSimple(o);
      }
      idx = del(o, 'index');
      step = del(o, 'step');
      vars = ("" + idx + " = " + (this.fromVar));
      intro = ("(" + (this.fromVar) + " <= " + (this.toVar) + " ? " + idx);
      compare = ("" + intro + " <" + (this.equals) + " " + (this.toVar) + " : " + idx + " >" + (this.equals) + " " + (this.toVar) + ")");
      stepPart = step ? step.compile(o) : '1';
      incr = step ? ("" + idx + " += " + stepPart) : ("" + intro + " += " + stepPart + " : " + idx + " -= " + stepPart + ")");
      return "" + vars + "; " + compare + "; " + incr;
    };
    RangeNode.prototype.compileSimple = function(o) {
      var _ref2, from, idx, step, to;
      _ref2 = [+this.fromNum, +this.toNum], from = _ref2[0], to = _ref2[1];
      idx = del(o, 'index');
      step = del(o, 'step');
      step && (step = ("" + idx + " += " + (step.compile(o))));
      return from <= to ? ("" + idx + " = " + from + "; " + idx + " <" + (this.equals) + " " + to + "; " + (step || ("" + idx + "++"))) : ("" + idx + " = " + from + "; " + idx + " >" + (this.equals) + " " + to + "; " + (step || ("" + idx + "--")));
    };
    RangeNode.prototype.compileArray = function(o) {
      var _i, _ref2, _ref3, _result, body, clause, i, idt, post, pre, range, result, vars;
      idt = this.idt(1);
      vars = this.compileVariables(merge(o, {
        indent: idt
      }));
      if (this.fromNum && this.toNum && (Math.abs(this.fromNum - this.toNum) <= 20)) {
        range = (function() {
          _result = []; _ref2 = +this.fromNum; _ref3 = +this.toNum;
          for (var _i = _ref2; _ref2 <= _ref3 ? _i <= _ref3 : _i >= _ref3; _ref2 <= _ref3 ? _i += 1 : _i -= 1){ _result.push(_i); }
          return _result;
        }).call(this);
        if (this.exclusive) {
          range.pop();
        }
        return ("[" + (range.join(', ')) + "]");
      }
      i = o.scope.freeVariable('i');
      result = o.scope.freeVariable('result');
      pre = ("\n" + idt + result + " = []; " + vars);
      if (this.fromNum && this.toNum) {
        o.index = i;
        body = this.compileSimple(o);
      } else {
        clause = ("" + (this.fromVar) + " <= " + (this.toVar) + " ?");
        body = ("var " + i + " = " + (this.fromVar) + "; " + clause + " " + i + " <" + (this.equals) + " " + (this.toVar) + " : " + i + " >" + (this.equals) + " " + (this.toVar) + "; " + clause + " " + i + " += 1 : " + i + " -= 1");
      }
      post = ("{ " + result + ".push(" + i + "); }\n" + idt + "return " + result + ";\n" + (o.indent));
      return "(function() {" + pre + "\n" + idt + "for (" + body + ")" + post + "}).call(this)";
    };
    return RangeNode;
  })();
  exports.SliceNode = (function() {
    SliceNode = (function() {
      return function SliceNode(_arg) {
        this.range = _arg;
        SliceNode.__super__.constructor.call(this);
        return this;
      };
    })();
    __extends(SliceNode, BaseNode);
    SliceNode.prototype.children = ['range'];
    SliceNode.prototype.compileNode = function(o) {
      var from, to;
      from = this.range.from ? this.range.from.compile(o) : '0';
      to = this.range.to ? this.range.to.compile(o) : '';
      to += (!to || this.range.exclusive ? '' : ' + 1');
      if (to) {
        to = ', ' + to;
      }
      return ".slice(" + from + to + ")";
    };
    return SliceNode;
  })();
  exports.ObjectNode = (function() {
    ObjectNode = (function() {
      return function ObjectNode(props) {
        ObjectNode.__super__.constructor.call(this);
        this.objects = (this.properties = props || []);
        return this;
      };
    })();
    __extends(ObjectNode, BaseNode);
    ObjectNode.prototype.children = ['properties'];
    ObjectNode.prototype.topSensitive = YES;
    ObjectNode.prototype.compileNode = function(o) {
      var _i, _len, _len2, _ref2, _ref3, _result, _result2, i, indent, join, lastNoncom, nonComments, obj, prop, props, top;
      top = del(o, 'top');
      o.indent = this.idt(1);
      nonComments = (function() {
        _result = []; _ref2 = this.properties;
        for (_i = 0, _len = _ref2.length; _i < _len; _i++) {
          prop = _ref2[_i];
          if (!(prop instanceof CommentNode)) {
            _result.push(prop);
          }
        }
        return _result;
      }).call(this);
      lastNoncom = last(nonComments);
      props = (function() {
        _result2 = []; _ref3 = this.properties;
        for (i = 0, _len2 = _ref3.length; i < _len2; i++) {
          prop = _ref3[i];
          _result2.push((function() {
            join = ",\n";
            if ((prop === lastNoncom) || (prop instanceof CommentNode)) {
              join = "\n";
            }
            if (i === this.properties.length - 1) {
              join = '';
            }
            indent = prop instanceof CommentNode ? '' : this.idt(1);
            if (prop instanceof ValueNode && prop.tags["this"]) {
              prop = new AssignNode(prop.properties[0].name, prop, 'object');
            } else if (!(prop instanceof AssignNode) && !(prop instanceof CommentNode)) {
              prop = new AssignNode(prop, prop, 'object');
            }
            return indent + prop.compile(o) + join;
          }).call(this));
        }
        return _result2;
      }).call(this);
      props = props.join('');
      obj = '{' + (props ? '\n' + props + '\n' + this.idt() : '') + '}';
      return top ? ("(" + obj + ")") : obj;
    };
    return ObjectNode;
  })();
  exports.ArrayNode = (function() {
    ArrayNode = (function() {
      return function ArrayNode(_arg) {
        this.objects = _arg;
        ArrayNode.__super__.constructor.call(this);
        this.objects || (this.objects = []);
        return this;
      };
    })();
    __extends(ArrayNode, BaseNode);
    ArrayNode.prototype.children = ['objects'];
    ArrayNode.prototype.compileSplatLiteral = function(o) {
      return SplatNode.compileSplattedArray(this.objects, o);
    };
    ArrayNode.prototype.compileNode = function(o) {
      var _len, _ref2, code, i, obj, objects;
      o.indent = this.idt(1);
      objects = [];
      _ref2 = this.objects;
      for (i = 0, _len = _ref2.length; i < _len; i++) {
        obj = _ref2[i];
        code = obj.compile(o);
        if (obj instanceof SplatNode) {
          return this.compileSplatLiteral(o);
        } else if (obj instanceof CommentNode) {
          objects.push("\n" + code + "\n" + (o.indent));
        } else if (i === this.objects.length - 1) {
          objects.push(code);
        } else {
          objects.push("" + code + ", ");
        }
      }
      objects = objects.join('');
      return indexOf(objects, '\n') >= 0 ? ("[\n" + (this.idt(1)) + objects + "\n" + (this.tab) + "]") : ("[" + objects + "]");
    };
    return ArrayNode;
  })();
  exports.ClassNode = (function() {
    ClassNode = (function() {
      return function ClassNode(variable, _arg, _arg2) {
        this.properties = _arg2;
        this.parent = _arg;
        ClassNode.__super__.constructor.call(this);
        this.variable = variable === '__temp__' ? literal(variable) : variable;
        this.properties || (this.properties = []);
        this.returns = false;
        return this;
      };
    })();
    __extends(ClassNode, BaseNode);
    ClassNode.prototype.children = ['variable', 'parent', 'properties'];
    ClassNode.prototype.isStatement = YES;
    ClassNode.prototype.makeReturn = function() {
      this.returns = true;
      return this;
    };
    ClassNode.prototype.compileNode = function(o) {
<<<<<<< HEAD
      var _i, _len, _ref2, _ref3, _ref4, access, applied, apply, className, constScope, construct, constructor, extension, func, me, pname, prop, props, pvar, ref, returns, val;
      if (this.variable === '__temp__') {
        this.variable = literal(o.scope.freeVariable('ctor'));
=======
      var _i, _len, _ref2, _ref3, access, applied, className, constScope, construct, constructor, extension, func, me, pname, prop, props, pvar, returns, val, variable;
      variable = this.variable;
      if (variable.value === '__temp__') {
        variable = literal(o.scope.freeVariable('ctor'));
>>>>>>> f90f1ef8
      }
      extension = this.parent && new ExtendsNode(variable, this.parent);
      props = new Expressions;
      o.top = true;
      me = null;
      className = variable.compile(o);
      constScope = null;
      if (this.parent) {
        applied = new ValueNode(this.parent, [new AccessorNode(literal('apply'))]);
        constructor = new CodeNode([], new Expressions([new CallNode(applied, [literal('this'), literal('arguments')])]));
      } else {
        constructor = new CodeNode;
      }
      _ref2 = this.properties;
      for (_i = 0, _len = _ref2.length; _i < _len; _i++) {
        prop = _ref2[_i];
        _ref3 = [prop.variable, prop.value], pvar = _ref3[0], func = _ref3[1];
        if (pvar && pvar.base.value === 'constructor') {
          if (!(func instanceof CodeNode)) {
            _ref4 = func.compileReference(o), func = _ref4[0], ref = _ref4[1];
            if (func !== ref) {
              props.push(func);
            }
            apply = new CallNode(new ValueNode(ref, [new AccessorNode(literal('apply'))]), [literal('this'), literal('arguments')]);
            func = new CodeNode([], new Expressions([apply]));
          }
          if (func.bound) {
            throw new Error("cannot define a constructor as a bound function.");
          }
          func.name = className;
          func.body.push(new ReturnNode(literal('this')));
          variable = new ValueNode(variable);
          variable.namespaced = include(func.name, '.');
          constructor = func;
          continue;
        }
        if (func instanceof CodeNode && func.bound) {
          if (prop.context === 'this') {
            func.context = className;
          } else {
            func.bound = false;
            constScope || (constScope = new Scope(o.scope, constructor.body, constructor));
            me || (me = constScope.freeVariable('this'));
            pname = pvar.compile(o);
            if (constructor.body.empty()) {
              constructor.body.push(new ReturnNode(literal('this')));
            }
            constructor.body.unshift(literal("this." + pname + " = function(){ return " + className + ".prototype." + pname + ".apply(" + me + ", arguments); }"));
          }
        }
        if (pvar) {
          access = prop.context === 'this' ? pvar.base.properties[0] : new AccessorNode(pvar, 'prototype');
          val = new ValueNode(variable, [access]);
          prop = new AssignNode(val, func);
        }
        props.push(prop);
      }
      constructor.className = className.match(/[\w\d\$_]+$/);
      if (me) {
        constructor.body.unshift(literal("" + me + " = this"));
      }
      construct = this.idt() + new AssignNode(variable, constructor).compile(merge(o, {
        sharedScope: constScope
      })) + ';';
      props = !props.empty() ? '\n' + props.compile(o) : '';
      extension = extension ? '\n' + this.idt() + extension.compile(o) + ';' : '';
      returns = this.returns ? '\n' + new ReturnNode(variable).compile(o) : '';
      return construct + extension + props + returns;
    };
    return ClassNode;
  })();
  exports.AssignNode = (function() {
    AssignNode = (function() {
      return function AssignNode(_arg, _arg2, _arg3) {
        this.context = _arg3;
        this.value = _arg2;
        this.variable = _arg;
        AssignNode.__super__.constructor.call(this);
        return this;
      };
    })();
    __extends(AssignNode, BaseNode);
    AssignNode.prototype.METHOD_DEF = /^(?:(\S+)\.prototype\.)?([$A-Za-z_][$\w]*)$/;
    AssignNode.prototype.children = ['variable', 'value'];
    AssignNode.prototype.topSensitive = YES;
    AssignNode.prototype.isValue = function() {
      return this.variable instanceof ValueNode;
    };
    AssignNode.prototype.compileNode = function(o) {
      var isValue, match, name, node, stmt, top, val;
      if (isValue = this.isValue()) {
        if (this.variable.isArray() || this.variable.isObject()) {
          return this.compilePatternMatch(o);
        }
        if (this.variable.isSplice()) {
          return this.compileSplice(o);
        }
        if (node = ValueNode.unfoldSoak(o, this, 'variable')) {
          return node.compile(o);
        }
      }
      top = del(o, 'top');
      stmt = del(o, 'asStatement');
      name = this.variable.compile(o);
      if (this.value instanceof CodeNode && (match = this.METHOD_DEF.exec(name))) {
        this.value.name = match[2];
        this.value.klass = match[1];
      }
      val = this.value.compile(o);
      if (this.context === 'object') {
        return ("" + name + ": " + val);
      }
      if (!(isValue && (this.variable.hasProperties() || this.variable.namespaced))) {
        o.scope.find(name);
      }
      val = ("" + name + " = " + val);
      if (stmt) {
        return ("" + (this.tab) + val + ";");
      }
      return top || this.parenthetical ? val : ("(" + val + ")");
    };
    AssignNode.prototype.compilePatternMatch = function(o) {
      var _len, _ref2, _ref3, accessClass, assigns, code, i, idx, isObject, obj, objects, olength, otop, splat, top, val, valVar, value;
      if ((value = this.value).isStatement(o)) {
        value = ClosureNode.wrap(value);
      }
      objects = this.variable.base.objects;
      if (!(olength = objects.length)) {
        return value.compile(o);
      }
      isObject = this.variable.isObject();
      if (o.top && olength === 1 && !((obj = objects[0]) instanceof SplatNode)) {
        if (obj instanceof AssignNode) {
          _ref2 = obj, idx = _ref2.variable.base, obj = _ref2.value;
        } else {
          idx = isObject ? (obj.tags["this"] ? obj.properties[0].name : obj) : literal(0);
        }
        if (!(value instanceof ValueNode)) {
          value = new ValueNode(value);
        }
        accessClass = IDENTIFIER.test(idx.value) ? AccessorNode : IndexNode;
        value.properties.push(new accessClass(idx));
        return new AssignNode(obj, value).compile(o);
      }
      top = del(o, 'top');
      otop = merge(o, {
        top: true
      });
      valVar = o.scope.freeVariable('ref');
      assigns = [("" + valVar + " = " + (value.compile(o)))];
      splat = false;
      for (i = 0, _len = objects.length; i < _len; i++) {
        obj = objects[i];
        idx = i;
        if (isObject) {
          if (obj instanceof AssignNode) {
            _ref3 = [obj.value, obj.variable.base], obj = _ref3[0], idx = _ref3[1];
          } else {
            idx = obj.tags["this"] ? obj.properties[0].name : obj;
          }
        }
        if (!(obj instanceof ValueNode || obj instanceof SplatNode)) {
          throw new Error('pattern matching must use only identifiers on the left-hand side.');
        }
        accessClass = isObject && IDENTIFIER.test(idx.value) ? AccessorNode : IndexNode;
        if (!splat && obj instanceof SplatNode) {
          val = literal(obj.compileValue(o, valVar, i, olength - i - 1));
          splat = true;
        } else {
          if (typeof idx !== 'object') {
            idx = literal(splat ? ("" + valVar + ".length - " + (olength - idx)) : idx);
          }
          val = new ValueNode(literal(valVar), [new accessClass(idx)]);
        }
        assigns.push(new AssignNode(obj, val).compile(otop));
      }
      if (!(top)) {
        assigns.push(valVar);
      }
      code = assigns.join(', ');
      return top || this.parenthetical ? code : ("(" + code + ")");
    };
    AssignNode.prototype.compileSplice = function(o) {
      var from, name, plus, range, ref, to, val;
      range = this.variable.properties.pop().range;
      name = this.variable.compile(o);
      plus = range.exclusive ? '' : ' + 1';
      from = range.from ? range.from.compile(o) : '0';
      to = range.to ? range.to.compile(o) + ' - ' + from + plus : ("" + name + ".length");
      ref = o.scope.freeVariable('ref');
      val = this.value.compile(o);
      return "([].splice.apply(" + name + ", [" + from + ", " + to + "].concat(" + ref + " = " + val + ")), " + ref + ")";
    };
    return AssignNode;
  })();
  exports.CodeNode = (function() {
    CodeNode = (function() {
      return function CodeNode(_arg, _arg2, tag) {
        this.body = _arg2;
        this.params = _arg;
        CodeNode.__super__.constructor.call(this);
        this.params || (this.params = []);
        this.body || (this.body = new Expressions);
        this.bound = tag === 'boundfunc';
        if (this.bound) {
          this.context = 'this';
        }
        return this;
      };
    })();
    __extends(CodeNode, BaseNode);
    CodeNode.prototype.children = ['params', 'body'];
    CodeNode.prototype.compileNode = function(o) {
      var _i, _j, _len, _len2, _len3, _ref2, _ref3, _result, close, code, empty, func, i, open, param, params, sharedScope, splat, top, value;
      sharedScope = del(o, 'sharedScope');
      top = del(o, 'top');
      o.scope = sharedScope || new Scope(o.scope, this.body, this);
      o.top = true;
      o.indent = this.idt(1);
      empty = this.body.expressions.length === 0;
      del(o, 'noWrap');
      del(o, 'globals');
      splat = undefined;
      params = [];
      _ref2 = this.params;
      for (i = 0, _len = _ref2.length; i < _len; i++) {
        param = _ref2[i];
        if (splat) {
          if (param.attach) {
            param.assign = new AssignNode(new ValueNode(literal('this'), [new AccessorNode(param.value)]));
            this.body.expressions.splice(splat.index + 1, 0, param.assign);
          }
          splat.trailings.push(param);
        } else {
          if (param.attach) {
            value = param.value;
            _ref3 = [literal(o.scope.freeVariable('arg')), param.splat], param = _ref3[0], param.splat = _ref3[1];
            this.body.unshift(new AssignNode(new ValueNode(literal('this'), [new AccessorNode(value)]), param));
          }
          if (param.splat) {
            splat = new SplatNode(param.value);
            splat.index = i;
            splat.trailings = [];
            splat.arglength = this.params.length;
            this.body.unshift(splat);
          } else {
            params.push(param);
          }
        }
      }
      params = (function() {
        _result = [];
        for (_i = 0, _len2 = params.length; _i < _len2; _i++) {
          param = params[_i];
          _result.push(param.compile(o));
        }
        return _result;
      })();
      if (!(empty)) {
        this.body.makeReturn();
      }
      for (_j = 0, _len3 = params.length; _j < _len3; _j++) {
        param = params[_j];
        (o.scope.parameter(param));
      }
      if (this.className) {
        o.indent = this.idt(2);
      }
      code = this.body.expressions.length ? ("\n" + (this.body.compileWithDeclarations(o)) + "\n") : '';
      open = this.className ? ("(function() {\n" + (this.idt(1)) + "return function " + (this.className) + "(") : "function(";
      close = this.className ? ("" + (code && this.idt(1)) + "};\n" + (this.tab) + "})()") : ("" + (code && this.tab) + "}");
      func = ("" + open + (params.join(', ')) + ") {" + code + close);
      if (this.bound) {
        return ("" + (utility('bind')) + "(" + func + ", " + (this.context) + ")");
      }
      return top ? ("(" + func + ")") : func;
    };
    CodeNode.prototype.topSensitive = YES;
    CodeNode.prototype.traverseChildren = function(crossScope, func) {
      return crossScope ? CodeNode.__super__.traverseChildren.call(this, crossScope, func) : undefined;
    };
    return CodeNode;
  })();
  exports.ParamNode = (function() {
    ParamNode = (function() {
      return function ParamNode(_arg, _arg2, _arg3) {
        this.splat = _arg3;
        this.attach = _arg2;
        this.name = _arg;
        ParamNode.__super__.constructor.call(this);
        this.value = literal(this.name);
        return this;
      };
    })();
    __extends(ParamNode, BaseNode);
    ParamNode.prototype.children = ['name'];
    ParamNode.prototype.compileNode = function(o) {
      return this.value.compile(o);
    };
    ParamNode.prototype.toString = function() {
      var name;
      name = this.name;
      if (this.attach) {
        name = '@' + name;
      }
      if (this.splat) {
        name += '...';
      }
      return literal(name).toString();
    };
    return ParamNode;
  })();
  exports.SplatNode = (function() {
    SplatNode = (function() {
      return function SplatNode(name) {
        SplatNode.__super__.constructor.call(this);
        if (!(name.compile)) {
          name = literal(name);
        }
        this.name = name;
        return this;
      };
    })();
    __extends(SplatNode, BaseNode);
    SplatNode.prototype.children = ['name'];
    SplatNode.prototype.compileNode = function(o) {
      return (this.index != null) ? this.compileParam(o) : this.name.compile(o);
    };
    SplatNode.prototype.compileParam = function(o) {
      var _len, _ref2, assign, end, idx, len, name, pos, trailing, variadic;
      name = this.name.compile(o);
      o.scope.find(name);
      end = '';
      if (this.trailings.length) {
        len = o.scope.freeVariable('len');
        o.scope.assign(len, "arguments.length");
        variadic = o.scope.freeVariable('result');
        o.scope.assign(variadic, len + ' >= ' + this.arglength);
        end = this.trailings.length ? (", " + len + " - " + (this.trailings.length)) : undefined;
        _ref2 = this.trailings;
        for (idx = 0, _len = _ref2.length; idx < _len; idx++) {
          trailing = _ref2[idx];
          if (trailing.attach) {
            assign = trailing.assign;
            trailing = literal(o.scope.freeVariable('arg'));
            assign.value = trailing;
          }
          pos = this.trailings.length - idx;
          o.scope.assign(trailing.compile(o), "arguments[" + variadic + " ? " + len + " - " + pos + " : " + (this.index + idx) + "]");
        }
      }
      return "" + name + " = " + (utility('slice')) + ".call(arguments, " + (this.index) + end + ")";
    };
    SplatNode.prototype.compileValue = function(o, name, index, trailings) {
      var trail;
      trail = trailings ? (", " + name + ".length - " + trailings) : '';
      return "" + (utility('slice')) + ".call(" + name + ", " + index + trail + ")";
    };
    SplatNode.compileSplattedArray = function(list, o) {
      var _len, arg, args, code, end, i, prev;
      args = [];
      end = -1;
      for (i = 0, _len = list.length; i < _len; i++) {
        arg = list[i];
        code = arg.compile(o);
        prev = args[end];
        if (!(arg instanceof SplatNode)) {
          if (prev && starts(prev, '[') && ends(prev, ']')) {
            args[end] = ("" + (prev.slice(0, -1)) + ", " + code + "]");
            continue;
          }
          if (prev && starts(prev, '.concat([') && ends(prev, '])')) {
            args[end] = ("" + (prev.slice(0, -2)) + ", " + code + "])");
            continue;
          }
          code = ("[" + code + "]");
        }
        args[++end] = i === 0 ? code : (".concat(" + code + ")");
      }
      return args.join('');
    };
    return SplatNode;
  }).call(this);
  exports.WhileNode = (function() {
    WhileNode = (function() {
      return function WhileNode(condition, opts) {
        WhileNode.__super__.constructor.call(this);
        if (((opts != null) ? opts.invert : undefined)) {
          if (condition instanceof OpNode) {
            condition = new ParentheticalNode(condition);
          }
          condition = new OpNode('!', condition);
        }
        this.condition = condition;
        this.guard = ((opts != null) ? opts.guard : undefined);
        return this;
      };
    })();
    __extends(WhileNode, BaseNode);
    WhileNode.prototype.children = ['condition', 'guard', 'body'];
    WhileNode.prototype.isStatement = YES;
    WhileNode.prototype.addBody = function(body) {
      this.body = body;
      return this;
    };
    WhileNode.prototype.makeReturn = function() {
      this.returns = true;
      return this;
    };
    WhileNode.prototype.topSensitive = YES;
    WhileNode.prototype.compileNode = function(o) {
      var cond, post, pre, rvar, set, top;
      top = del(o, 'top') && !this.returns;
      o.indent = this.idt(1);
      o.top = true;
      this.condition.parenthetical = true;
      cond = this.condition.compile(o);
      set = '';
      if (!(top)) {
        rvar = o.scope.freeVariable('result');
        set = ("" + (this.tab) + rvar + " = [];\n");
        if (this.body) {
          this.body = PushNode.wrap(rvar, this.body);
        }
      }
      pre = ("" + set + (this.tab) + "while (" + cond + ")");
      if (this.guard) {
        this.body = Expressions.wrap([new IfNode(this.guard, this.body)]);
      }
      if (this.returns) {
        post = '\n' + new ReturnNode(literal(rvar)).compile(merge(o, {
          indent: this.idt()
        }));
      } else {
        post = '';
      }
      return "" + pre + " {\n" + (this.body.compile(o)) + "\n" + (this.tab) + "}" + post;
    };
    return WhileNode;
  })();
  exports.OpNode = (function() {
    OpNode = (function() {
      return function OpNode(_arg, _arg2, _arg3, flip) {
        this.second = _arg3;
        this.first = _arg2;
        this.operator = _arg;
        OpNode.__super__.constructor.call(this);
        this.operator = this.CONVERSIONS[this.operator] || this.operator;
        this.flip = !!flip;
        if (this.first instanceof ValueNode && this.first.base instanceof ObjectNode) {
          this.first = new ParentheticalNode(this.first);
        } else if (this.operator === 'new' && this.first instanceof CallNode) {
          return this.first.newInstance();
        }
        this.first.tags.operation = true;
        if (this.second) {
          this.second.tags.operation = true;
        }
        return this;
      };
    })();
    __extends(OpNode, BaseNode);
    OpNode.prototype.CONVERSIONS = {
      '==': '===',
      '!=': '!==',
      of: 'in'
    };
    OpNode.prototype.INVERSIONS = {
      '!==': '===',
      '===': '!=='
    };
    OpNode.prototype.CHAINABLE = ['<', '>', '>=', '<=', '===', '!=='];
    OpNode.prototype.ASSIGNMENT = ['||=', '&&=', '?='];
    OpNode.prototype.PREFIX_OPERATORS = ['new', 'typeof', 'delete'];
    OpNode.prototype.children = ['first', 'second'];
    OpNode.prototype.isUnary = function() {
      return !this.second;
    };
    OpNode.prototype.isInvertible = function() {
      var _ref2;
      return (('===' === (_ref2 = this.operator) || '!==' === _ref2)) && !(this.first instanceof OpNode) && !(this.second instanceof OpNode);
    };
    OpNode.prototype.isComplex = function() {
      return this.operator !== '!' || this.first.isComplex();
    };
    OpNode.prototype.isMutator = function() {
      var _ref2;
      return ends(this.operator, '=') && !('===' === (_ref2 = this.operator) || '!==' === _ref2);
    };
    OpNode.prototype.isChainable = function() {
      return include(this.CHAINABLE, this.operator);
    };
    OpNode.prototype.invert = function() {
      return (this.operator = this.INVERSIONS[this.operator]);
    };
    OpNode.prototype.toString = function(idt) {
      return OpNode.__super__.toString.call(this, idt, this.constructor.name + ' ' + this.operator);
    };
    OpNode.prototype.compileNode = function(o) {
      var node;
      if (node = ValueNode.unfoldSoak(o, this, 'first')) {
        return node.compile(o);
      }
      if (this.isChainable() && this.first.unwrap() instanceof OpNode && this.first.unwrap().isChainable()) {
        return this.compileChain(o);
      }
      if (indexOf(this.ASSIGNMENT, this.operator) >= 0) {
        return this.compileAssignment(o);
      }
      if (this.isUnary()) {
        return this.compileUnary(o);
      }
      if (this.operator === '?') {
        return this.compileExistence(o);
      }
      if (this.first instanceof OpNode && this.first.isMutator()) {
        this.first = new ParentheticalNode(this.first);
      }
      if (this.second instanceof OpNode && this.second.isMutator()) {
        this.second = new ParentheticalNode(this.second);
      }
      return [this.first.compile(o), this.operator, this.second.compile(o)].join(' ');
    };
    OpNode.prototype.compileChain = function(o) {
      var _ref2, _ref3, first, second, shared;
      shared = this.first.unwrap().second;
      _ref2 = shared.compileReference(o), this.first.second = _ref2[0], shared = _ref2[1];
      _ref3 = [this.first.compile(o), this.second.compile(o), shared.compile(o)], first = _ref3[0], second = _ref3[1], shared = _ref3[2];
      return "(" + first + ") && (" + shared + " " + (this.operator) + " " + second + ")";
    };
    OpNode.prototype.compileAssignment = function(o) {
      var _ref2, left, rite;
      _ref2 = this.first.cacheReference(o), left = _ref2[0], rite = _ref2[1];
      rite = new AssignNode(rite, this.second);
      return new OpNode(this.operator.slice(0, -1), left, rite).compile(o);
    };
    OpNode.prototype.compileExistence = function(o) {
      var fst, ref;
      if (this.first.isComplex()) {
        ref = o.scope.freeVariable('ref');
        fst = new ParentheticalNode(new AssignNode(literal(ref), this.first));
      } else {
        fst = this.first;
        ref = fst.compile(o);
      }
      return new ExistenceNode(fst).compile(o) + (" ? " + ref + " : " + (this.second.compile(o)));
    };
    OpNode.prototype.compileUnary = function(o) {
      var parts, space;
      space = indexOf(this.PREFIX_OPERATORS, this.operator) >= 0 ? ' ' : '';
      parts = [this.operator, space, this.first.compile(o)];
      if (this.flip) {
        parts = parts.reverse();
      }
      return parts.join('');
    };
    return OpNode;
  })();
  exports.InNode = (function() {
    InNode = (function() {
      return function InNode(_arg, _arg2) {
        this.array = _arg2;
        this.object = _arg;
        InNode.__super__.constructor.call(this);
        return this;
      };
    })();
    __extends(InNode, BaseNode);
    InNode.prototype.children = ['object', 'array'];
    InNode.prototype.isArray = function() {
      return this.array instanceof ValueNode && this.array.isArray();
    };
    InNode.prototype.compileNode = function(o) {
      var _ref2;
      _ref2 = this.object.compileReference(o, {
        precompile: true
      }), this.obj1 = _ref2[0], this.obj2 = _ref2[1];
      return this.isArray() ? this.compileOrTest(o) : this.compileLoopTest(o);
    };
    InNode.prototype.compileOrTest = function(o) {
      var _len, _ref2, _result, i, item, tests;
      tests = (function() {
        _result = []; _ref2 = this.array.base.objects;
        for (i = 0, _len = _ref2.length; i < _len; i++) {
          item = _ref2[i];
          _result.push("" + (item.compile(o)) + " === " + (i ? this.obj2 : this.obj1));
        }
        return _result;
      }).call(this);
      return "(" + (tests.join(' || ')) + ")";
    };
    InNode.prototype.compileLoopTest = function(o) {
      var _ref2, _ref3, i, l, prefix;
      _ref2 = this.array.compileReference(o, {
        precompile: true
      }), this.arr1 = _ref2[0], this.arr2 = _ref2[1];
      _ref3 = [o.scope.freeVariable('i'), o.scope.freeVariable('len')], i = _ref3[0], l = _ref3[1];
      prefix = this.obj1 !== this.obj2 ? this.obj1 + '; ' : '';
      return "(function(){ " + prefix + "for (var " + i + "=0, " + l + "=" + (this.arr1) + ".length; " + i + "<" + l + "; " + i + "++) { if (" + (this.arr2) + "[" + i + "] === " + (this.obj2) + ") return true; } return false; }).call(this)";
    };
    return InNode;
  })();
  exports.TryNode = (function() {
    TryNode = (function() {
      return function TryNode(_arg, _arg2, _arg3, _arg4) {
        this.ensure = _arg4;
        this.recovery = _arg3;
        this.error = _arg2;
        this.attempt = _arg;
        TryNode.__super__.constructor.call(this);
        return this;
      };
    })();
    __extends(TryNode, BaseNode);
    TryNode.prototype.children = ['attempt', 'recovery', 'ensure'];
    TryNode.prototype.isStatement = YES;
    TryNode.prototype.makeReturn = function() {
      if (this.attempt) {
        this.attempt = this.attempt.makeReturn();
      }
      if (this.recovery) {
        this.recovery = this.recovery.makeReturn();
      }
      return this;
    };
    TryNode.prototype.compileNode = function(o) {
      var attemptPart, catchPart, errorPart, finallyPart;
      o.indent = this.idt(1);
      o.top = true;
      attemptPart = this.attempt.compile(o);
      errorPart = this.error ? (" (" + (this.error.compile(o)) + ") ") : ' ';
      catchPart = this.recovery ? (" catch" + errorPart + "{\n" + (this.recovery.compile(o)) + "\n" + (this.tab) + "}") : (!(this.ensure || this.recovery) ? ' catch (_e) {}' : '');
      finallyPart = (this.ensure || '') && ' finally {\n' + this.ensure.compile(merge(o)) + ("\n" + (this.tab) + "}");
      return "" + (this.tab) + "try {\n" + attemptPart + "\n" + (this.tab) + "}" + catchPart + finallyPart;
    };
    return TryNode;
  })();
  exports.ThrowNode = (function() {
    ThrowNode = (function() {
      return function ThrowNode(_arg) {
        this.expression = _arg;
        ThrowNode.__super__.constructor.call(this);
        return this;
      };
    })();
    __extends(ThrowNode, BaseNode);
    ThrowNode.prototype.children = ['expression'];
    ThrowNode.prototype.isStatement = YES;
    ThrowNode.prototype.makeReturn = THIS;
    ThrowNode.prototype.compileNode = function(o) {
      return "" + (this.tab) + "throw " + (this.expression.compile(o)) + ";";
    };
    return ThrowNode;
  })();
  exports.ExistenceNode = (function() {
    ExistenceNode = (function() {
      return function ExistenceNode(_arg) {
        this.expression = _arg;
        ExistenceNode.__super__.constructor.call(this);
        return this;
      };
    })();
    __extends(ExistenceNode, BaseNode);
    ExistenceNode.prototype.children = ['expression'];
    ExistenceNode.prototype.compileNode = function(o) {
      var code;
      code = this.expression.compile(o);
      code = IDENTIFIER.test(code) && !o.scope.check(code) ? ("typeof " + code + " !== \"undefined\" && " + code + " !== null") : ("" + code + " != null");
      return this.parenthetical ? code : ("(" + code + ")");
    };
    return ExistenceNode;
  })();
  exports.ParentheticalNode = (function() {
    ParentheticalNode = (function() {
      return function ParentheticalNode(_arg) {
        this.expression = _arg;
        ParentheticalNode.__super__.constructor.call(this);
        return this;
      };
    })();
    __extends(ParentheticalNode, BaseNode);
    ParentheticalNode.prototype.children = ['expression'];
    ParentheticalNode.prototype.isStatement = function(o) {
      return this.expression.isStatement(o);
    };
    ParentheticalNode.prototype.isComplex = function() {
      return this.expression.isComplex();
    };
    ParentheticalNode.prototype.topSensitive = YES;
    ParentheticalNode.prototype.makeReturn = function() {
      return this.expression.makeReturn();
    };
    ParentheticalNode.prototype.compileNode = function(o) {
      var code, top;
      top = del(o, 'top');
      this.expression.parenthetical = true;
      code = this.expression.compile(o);
      if (top && this.expression.isPureStatement(o)) {
        return code;
      }
      if (this.parenthetical || this.isStatement(o)) {
        return top ? this.tab + code + ';' : code;
      }
      return "(" + code + ")";
    };
    return ParentheticalNode;
  })();
  exports.ForNode = (function() {
    ForNode = (function() {
      return function ForNode(_arg, source, _arg2, _arg3) {
        var _ref2;
        this.index = _arg3;
        this.name = _arg2;
        this.body = _arg;
        ForNode.__super__.constructor.call(this);
        this.index || (this.index = null);
        this.source = source.source;
        this.guard = source.guard;
        this.step = source.step;
        this.raw = !!source.raw;
        this.object = !!source.object;
        if (this.object) {
          _ref2 = [this.index, this.name], this.name = _ref2[0], this.index = _ref2[1];
        }
        this.pattern = this.name instanceof ValueNode;
        if (this.index instanceof ValueNode) {
          throw new Error('index cannot be a pattern matching expression');
        }
        this.returns = false;
        return this;
      };
    })();
    __extends(ForNode, BaseNode);
    ForNode.prototype.children = ['body', 'source', 'guard'];
    ForNode.prototype.isStatement = YES;
    ForNode.prototype.topSensitive = YES;
    ForNode.prototype.makeReturn = function() {
      this.returns = true;
      return this;
    };
    ForNode.prototype.compileReturnValue = function(val, o) {
      if (this.returns) {
        return '\n' + new ReturnNode(literal(val)).compile(o);
      }
      if (val) {
        return '\n' + val;
      }
      return '';
    };
    ForNode.prototype.compileNode = function(o) {
      var body, codeInBody, forPart, guardPart, idt1, index, ivar, lvar, name, namePart, range, ref, returnResult, rvar, scope, source, sourcePart, stepPart, svar, topLevel, varPart, vars;
      topLevel = del(o, 'top') && !this.returns;
      range = this.source instanceof ValueNode && this.source.base instanceof RangeNode && !this.source.properties.length;
      source = range ? this.source.base : this.source;
      codeInBody = this.body.contains(function(node) {
        return node instanceof CodeNode;
      });
      scope = o.scope;
      name = this.name && this.name.compile(o);
      index = this.index && this.index.compile(o);
      if (name && !this.pattern && (range || !codeInBody)) {
        scope.find(name, {
          immediate: true
        });
      }
      if (index) {
        scope.find(index, {
          immediate: true
        });
      }
      if (!(topLevel)) {
        rvar = scope.freeVariable('result');
      }
      ivar = range ? name : index;
      if (!ivar || codeInBody) {
        ivar = scope.freeVariable('i');
      }
      varPart = '';
      guardPart = '';
      body = Expressions.wrap([this.body]);
      idt1 = this.idt(1);
      if (range) {
        sourcePart = source.compileVariables(o);
        forPart = source.compile(merge(o, {
          index: ivar,
          step: this.step
        }));
      } else {
        svar = this.source.compile(o);
        if (IDENTIFIER.test(svar) && scope.check(svar, {
          immediate: true
        })) {
          sourcePart = '';
        } else {
          ref = scope.freeVariable('ref');
          sourcePart = ("" + ref + " = " + svar + ";");
          svar = ref;
        }
        namePart = this.pattern ? new AssignNode(this.name, literal("" + svar + "[" + ivar + "]")).compile(merge(o, {
          top: true
        })) : (name ? ("" + name + " = " + svar + "[" + ivar + "]") : undefined);
        if (!(this.object)) {
          lvar = scope.freeVariable('len');
          stepPart = this.step ? ("" + ivar + " += " + (this.step.compile(o))) : ("" + ivar + "++");
          forPart = ("" + ivar + " = 0, " + lvar + " = " + svar + ".length; " + ivar + " < " + lvar + "; " + stepPart);
        }
      }
      sourcePart = (rvar ? ("" + rvar + " = []; ") : '') + sourcePart;
      sourcePart = sourcePart ? ("" + (this.tab) + sourcePart + "\n" + (this.tab)) : this.tab;
      returnResult = this.compileReturnValue(rvar, o);
      if (!(topLevel)) {
        body = PushNode.wrap(rvar, body);
      }
      if (this.guard) {
        body = Expressions.wrap([new IfNode(this.guard, body)]);
      }
      if (codeInBody) {
        if (range) {
          body.unshift(literal("var " + name + " = " + ivar));
        }
        if (namePart) {
          body.unshift(literal("var " + namePart));
        }
        if (index) {
          body.unshift(literal("var " + index + " = " + ivar));
        }
        body = ClosureNode.wrap(body, true);
      } else {
        if (namePart) {
          varPart = ("" + idt1 + namePart + ";\n");
        }
      }
      if (this.object) {
        forPart = ("" + ivar + " in " + svar);
        if (!(this.raw)) {
          guardPart = ("\n" + idt1 + "if (!" + (utility('hasProp')) + ".call(" + svar + ", " + ivar + ")) continue;");
        }
      }
      body = body.compile(merge(o, {
        indent: idt1,
        top: true
      }));
      vars = range ? name : ("" + name + ", " + ivar);
      return "" + sourcePart + "for (" + forPart + ") {" + guardPart + "\n" + varPart + body + "\n" + (this.tab) + "}" + returnResult;
    };
    return ForNode;
  })();
  exports.SwitchNode = (function() {
    SwitchNode = (function() {
      return function SwitchNode(_arg, _arg2, _arg3) {
        this.otherwise = _arg3;
        this.cases = _arg2;
        this.subject = _arg;
        SwitchNode.__super__.constructor.call(this);
        this.tags.subjectless = !this.subject;
        this.subject || (this.subject = literal('true'));
        return this;
      };
    })();
    __extends(SwitchNode, BaseNode);
    SwitchNode.prototype.children = ['subject', 'cases', 'otherwise'];
    SwitchNode.prototype.isStatement = YES;
    SwitchNode.prototype.makeReturn = function() {
      var _i, _len, _ref2, pair;
      _ref2 = this.cases;
      for (_i = 0, _len = _ref2.length; _i < _len; _i++) {
        pair = _ref2[_i];
        pair[1].makeReturn();
      }
      if (this.otherwise) {
        this.otherwise.makeReturn();
      }
      return this;
    };
    SwitchNode.prototype.compileNode = function(o) {
      var _i, _j, _len, _len2, _ref2, _ref3, _ref4, block, code, condition, conditions, exprs, idt, pair;
      idt = (o.indent = this.idt(2));
      o.top = true;
      code = ("" + (this.tab) + "switch (" + (this.subject.compile(o)) + ") {");
      _ref2 = this.cases;
      for (_i = 0, _len = _ref2.length; _i < _len; _i++) {
        pair = _ref2[_i];
        _ref3 = pair, conditions = _ref3[0], block = _ref3[1];
        exprs = block.expressions;
        _ref4 = flatten([conditions]);
        for (_j = 0, _len2 = _ref4.length; _j < _len2; _j++) {
          condition = _ref4[_j];
          if (this.tags.subjectless) {
            condition = new OpNode('!!', new ParentheticalNode(condition));
          }
          code += ("\n" + (this.idt(1)) + "case " + (condition.compile(o)) + ":");
        }
        code += ("\n" + (block.compile(o)));
        if (!(last(exprs) instanceof ReturnNode)) {
          code += ("\n" + idt + "break;");
        }
      }
      if (this.otherwise) {
        code += ("\n" + (this.idt(1)) + "default:\n" + (this.otherwise.compile(o)));
      }
      code += ("\n" + (this.tab) + "}");
      return code;
    };
    return SwitchNode;
  })();
  exports.IfNode = (function() {
    IfNode = (function() {
      return function IfNode(_arg, _arg2, _arg3) {
        this.tags = _arg3;
        this.body = _arg2;
        this.condition = _arg;
        this.tags || (this.tags = {});
        if (this.tags.invert) {
          if (this.condition instanceof OpNode && this.condition.isInvertible()) {
            this.condition.invert();
          } else {
            this.condition = new OpNode('!', new ParentheticalNode(this.condition));
          }
        }
        this.elseBody = null;
        this.isChain = false;
        return this;
      };
    })();
    __extends(IfNode, BaseNode);
    IfNode.prototype.children = ['condition', 'body', 'elseBody', 'assigner'];
    IfNode.prototype.topSensitive = YES;
    IfNode.prototype.bodyNode = function() {
      var _ref2;
      return (((_ref2 = this.body) != null) ? _ref2.unwrap() : undefined);
    };
    IfNode.prototype.elseBodyNode = function() {
      var _ref2;
      return (((_ref2 = this.elseBody) != null) ? _ref2.unwrap() : undefined);
    };
    IfNode.prototype.addElse = function(elseBody, statement) {
      if (this.isChain) {
        this.elseBodyNode().addElse(elseBody, statement);
      } else {
        this.isChain = elseBody instanceof IfNode;
        this.elseBody = this.ensureExpressions(elseBody);
      }
      return this;
    };
    IfNode.prototype.isStatement = function(o) {
      return this.statement || (this.statement = !!((o && o.top) || this.bodyNode().isStatement(o) || (this.elseBody && this.elseBodyNode().isStatement(o))));
    };
    IfNode.prototype.compileCondition = function(o) {
      var _i, _len, _result, cond, conditions;
      conditions = flatten([this.condition]);
      if (conditions.length === 1) {
        conditions[0].parenthetical = true;
      }
      return (function() {
        _result = [];
        for (_i = 0, _len = conditions.length; _i < _len; _i++) {
          cond = conditions[_i];
          _result.push(cond.compile(o));
        }
        return _result;
      })().join(' || ');
    };
    IfNode.prototype.compileNode = function(o) {
      return this.isStatement(o) ? this.compileStatement(o) : this.compileExpression(o);
    };
    IfNode.prototype.makeReturn = function() {
      if (this.isStatement()) {
        this.body && (this.body = this.ensureExpressions(this.body.makeReturn()));
        this.elseBody && (this.elseBody = this.ensureExpressions(this.elseBody.makeReturn()));
        return this;
      } else {
        return new ReturnNode(this);
      }
    };
    IfNode.prototype.ensureExpressions = function(node) {
      return node instanceof Expressions ? node : new Expressions([node]);
    };
    IfNode.prototype.compileStatement = function(o) {
      var body, child, comDent, condO, elsePart, ifDent, ifPart, top;
      top = del(o, 'top');
      child = del(o, 'chainChild');
      condO = merge(o);
      o.indent = this.idt(1);
      o.top = true;
      ifDent = child || (top && !this.isStatement(o)) ? '' : this.idt();
      comDent = child ? this.idt() : '';
      body = this.body.compile(o);
      ifPart = ("" + ifDent + "if (" + (this.compileCondition(condO)) + ") {\n" + body + "\n" + (this.tab) + "}");
      if (!(this.elseBody)) {
        return ifPart;
      }
      elsePart = this.isChain ? ' else ' + this.elseBodyNode().compile(merge(o, {
        indent: this.idt(),
        chainChild: true
      })) : (" else {\n" + (this.elseBody.compile(o)) + "\n" + (this.tab) + "}");
      return "" + ifPart + elsePart;
    };
    IfNode.prototype.compileExpression = function(o) {
      var code, elsePart, ifPart;
      this.bodyNode().tags.operation = (this.condition.tags.operation = true);
      if (this.elseBody) {
        this.elseBodyNode().tags.operation = true;
      }
      ifPart = this.condition.compile(o) + ' ? ' + this.bodyNode().compile(o);
      elsePart = this.elseBody ? this.elseBodyNode().compile(o) : 'undefined';
      code = ("" + ifPart + " : " + elsePart);
      return this.tags.operation ? ("(" + code + ")") : code;
    };
    return IfNode;
  })();
  PushNode = {
    wrap: function(name, expressions) {
      if (expressions.empty() || expressions.containsPureStatement()) {
        return expressions;
      }
      return Expressions.wrap([new CallNode(new ValueNode(literal(name), [new AccessorNode(literal('push'))]), [expressions.unwrap()])]);
    }
  };
  ClosureNode = {
    wrap: function(expressions, statement) {
      var args, call, func, mentionsArgs, meth;
      if (expressions.containsPureStatement()) {
        return expressions;
      }
      func = new ParentheticalNode(new CodeNode([], Expressions.wrap([expressions])));
      args = [];
      if ((mentionsArgs = expressions.contains(this.literalArgs)) || (expressions.contains(this.literalThis))) {
        meth = literal(mentionsArgs ? 'apply' : 'call');
        args = [literal('this')];
        if (mentionsArgs) {
          args.push(literal('arguments'));
        }
        func = new ValueNode(func, [new AccessorNode(meth)]);
      }
      call = new CallNode(func, args);
      return statement ? Expressions.wrap([call]) : call;
    },
    literalArgs: function(node) {
      return node instanceof LiteralNode && node.value === 'arguments';
    },
    literalThis: function(node) {
      return node instanceof LiteralNode && node.value === 'this' || node instanceof CodeNode && node.bound;
    }
  };
  UTILITIES = {
    "extends": 'function(child, parent) {\n  var ctor = function() {};\n  ctor.prototype = parent.prototype;\n  child.prototype = new ctor();\n  child.prototype.constructor = child;\n  if (typeof parent.extended === "function") parent.extended(child);\n  child.__super__ = parent.prototype;\n}',
    bind: 'function(func, context) {\n  return function() { return func.apply(context, arguments); };\n}',
    hasProp: 'Object.prototype.hasOwnProperty',
    slice: 'Array.prototype.slice'
  };
  TAB = '  ';
  TRAILING_WHITESPACE = /[ \t]+$/gm;
  IDENTIFIER = /^[$A-Za-z_][$\w]*$/;
  NUMBER = /^0x[\da-f]+|^(?:\d+(\.\d+)?|\.\d+)(?:e[+-]?\d+)?$/i;
  SIMPLENUM = /^-?\d+$/;
  IS_STRING = /^['"]/;
  literal = function(name) {
    return new LiteralNode(name);
  };
  utility = function(name) {
    var ref;
    ref = ("__" + name);
    Scope.root.assign(ref, UTILITIES[name]);
    return ref;
  };
}).call(this);<|MERGE_RESOLUTION|>--- conflicted
+++ resolved
@@ -885,16 +885,10 @@
       return this;
     };
     ClassNode.prototype.compileNode = function(o) {
-<<<<<<< HEAD
-      var _i, _len, _ref2, _ref3, _ref4, access, applied, apply, className, constScope, construct, constructor, extension, func, me, pname, prop, props, pvar, ref, returns, val;
-      if (this.variable === '__temp__') {
-        this.variable = literal(o.scope.freeVariable('ctor'));
-=======
-      var _i, _len, _ref2, _ref3, access, applied, className, constScope, construct, constructor, extension, func, me, pname, prop, props, pvar, returns, val, variable;
+      var _i, _len, _ref2, _ref3, _ref4, access, applied, apply, className, constScope, construct, constructor, extension, func, me, pname, prop, props, pvar, ref, returns, val, variable;
       variable = this.variable;
       if (variable.value === '__temp__') {
         variable = literal(o.scope.freeVariable('ctor'));
->>>>>>> f90f1ef8
       }
       extension = this.parent && new ExtendsNode(variable, this.parent);
       props = new Expressions;
