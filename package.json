{
  "name": "iced-coffee-script",
  "description": "IcedCoffeeScript",
  "author": "Jeremy Ashkenas + Maxwell Krohn",
  "version": "1.7.1-g",
  "keywords": [
    "javascript",
    "language",
    "coffeescript",
    "compiler"
  ],
<<<<<<< HEAD
=======
  "author": "Jeremy Ashkenas",
  "version": "1.8.0",
>>>>>>> 158ca0d8
  "license": "MIT",
  "engines": {
    "node": ">=0.8.0"
  },
  "directories": {
    "lib": "./lib/coffee-script"
  },
  "main": "./lib/coffee-script/coffee-script",
  "bin": {
    "iced": "./bin/coffee",
    "icake": "./bin/cake"
  },
  "preferGlobal": true,
  "scripts": {
    "test":         "node ./bin/cake test",
    "test-harmony": "node --harmony ./bin/cake test"
  },
<<<<<<< HEAD
  "homepage": "http://maxtaco.github.io/coffee-script",
  "bugs": "https://github.com/maxtaco/coffee-script/issues",
  "repository": {
    "type": "git",
    "url": "git://github.com/maxtaco/coffee-script.git"
=======
  "homepage": "http://coffeescript.org",
  "bugs": "https://github.com/jashkenas/coffeescript/issues",
  "repository": {
    "type": "git",
    "url": "git://github.com/jashkenas/coffeescript.git"
>>>>>>> 158ca0d8
  },
  "devDependencies": {
    "uglify-js": "~2.2",
    "jison": ">=0.2.0",
    "highlight.js": "~8.0.0",
    "underscore": "~1.5.2",
<<<<<<< HEAD
    "docco": "~0.6.2",
    "browserify": "^4.1.8"
  },
  "dependencies": {
    "docco": "~0.6.2",
    "iced-runtime": ">=0.0.1",
=======
    "docco": "~0.6.2"
  },
  "dependencies": {
>>>>>>> 158ca0d8
    "mkdirp": "~0.3.5"
  }
}<|MERGE_RESOLUTION|>--- conflicted
+++ resolved
@@ -2,18 +2,13 @@
   "name": "iced-coffee-script",
   "description": "IcedCoffeeScript",
   "author": "Jeremy Ashkenas + Maxwell Krohn",
-  "version": "1.7.1-g",
+  "version": "1.8.0-a",
   "keywords": [
     "javascript",
     "language",
     "coffeescript",
     "compiler"
   ],
-<<<<<<< HEAD
-=======
-  "author": "Jeremy Ashkenas",
-  "version": "1.8.0",
->>>>>>> 158ca0d8
   "license": "MIT",
   "engines": {
     "node": ">=0.8.0"
@@ -26,42 +21,27 @@
     "iced": "./bin/coffee",
     "icake": "./bin/cake"
   },
-  "preferGlobal": true,
   "scripts": {
-    "test":         "node ./bin/cake test",
+    "test": "node ./bin/cake test",
     "test-harmony": "node --harmony ./bin/cake test"
   },
-<<<<<<< HEAD
   "homepage": "http://maxtaco.github.io/coffee-script",
   "bugs": "https://github.com/maxtaco/coffee-script/issues",
   "repository": {
     "type": "git",
     "url": "git://github.com/maxtaco/coffee-script.git"
-=======
-  "homepage": "http://coffeescript.org",
-  "bugs": "https://github.com/jashkenas/coffeescript/issues",
-  "repository": {
-    "type": "git",
-    "url": "git://github.com/jashkenas/coffeescript.git"
->>>>>>> 158ca0d8
   },
   "devDependencies": {
     "uglify-js": "~2.2",
     "jison": ">=0.2.0",
     "highlight.js": "~8.0.0",
     "underscore": "~1.5.2",
-<<<<<<< HEAD
     "docco": "~0.6.2",
     "browserify": "^4.1.8"
   },
   "dependencies": {
     "docco": "~0.6.2",
     "iced-runtime": ">=0.0.1",
-=======
-    "docco": "~0.6.2"
-  },
-  "dependencies": {
->>>>>>> 158ca0d8
     "mkdirp": "~0.3.5"
   }
 }