--- conflicted
+++ resolved
@@ -2,19 +2,14 @@
   "name":         "iced-coffee-script",
   "description":  "IcedCoffeeScript",
   "author":       "Jeremy Ashkenas + Maxwell Krohn",
-  "version":      "1.7.0-a",
+  "version":      "1.7.1-a",
   "keywords": [
     "javascript",
     "language",
     "coffeescript",
     "compiler"
   ],
-<<<<<<< HEAD
   "author": "Jeremy Ashkenas + Maxwell Krohn",
-=======
-  "author": "Jeremy Ashkenas",
-  "version": "1.7.1",
->>>>>>> eda4f0c5
   "license": "MIT",
   "engines": {
     "node": ">=0.8.0"
