--- conflicted
+++ resolved
@@ -1,56 +1,33 @@
 {
-<<<<<<< HEAD
   "name":         "iced-coffee-script",
   "description":  "IcedCoffeeScript",
-  "keywords":     ["javascript", "language", "coffeescript", "compiler"],
   "author":       "Jeremy Ashkenas + Maxwell Krohn",
-  "version":      "1.6.3-j",
-  "license":      "MIT",
-  "engines":      {
-    "node":       ">=0.8.0"
-=======
-  "name": "coffee-script",
-  "description": "Unfancy JavaScript",
+  "version":      "1.7.0-a",
   "keywords": [
     "javascript",
     "language",
     "coffeescript",
     "compiler"
   ],
-  "author": "Jeremy Ashkenas",
-  "version": "1.7.0",
+  "author": "Jeremy Ashkenas + Maxwell Krohn",
   "license": "MIT",
   "engines": {
     "node": ">=0.8.0"
->>>>>>> a73a6e24
   },
   "directories": {
     "lib": "./lib/coffee-script"
   },
-<<<<<<< HEAD
   "main" : "./lib/coffee-script/coffee-script",
   "bin":          {
     "iced":     "./bin/coffee",
     "icake":    "./bin/cake"
-=======
-  "main": "./lib/coffee-script/coffee-script",
-  "bin": {
-    "coffee": "./bin/coffee",
-    "cake": "./bin/cake"
->>>>>>> a73a6e24
   },
   "scripts": {
     "test": "node ./bin/cake test"
   },
-<<<<<<< HEAD
   "homepage":     "http://maxtaco.github.io/coffee-script",
   "bugs":         "https://github.com/maxtaco/coffee-script/issues",
   "repository":   {
-=======
-  "homepage": "http://coffeescript.org",
-  "bugs": "https://github.com/jashkenas/coffee-script/issues",
-  "repository": {
->>>>>>> a73a6e24
     "type": "git",
     "url": "git://github.com/maxtaco/coffee-script.git"
   },
