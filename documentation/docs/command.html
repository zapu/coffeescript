--- conflicted
+++ resolved
@@ -676,15 +676,12 @@
             <div class="content"><div class='highlight'><pre><span class="hljs-function"><span class="hljs-title">writeJs</span> = <span class="hljs-params">(base, sourcePath, js, jsPath, generatedSourceMap = <span class="hljs-literal">null</span>)</span> -&gt;</span>
   sourceMapPath = outputPath sourcePath, base, <span class="hljs-string">".js.map"</span>
   jsDir  = path.dirname jsPath
-<<<<<<< HEAD
-=======
   <span class="hljs-keyword">if</span> jsPath <span class="hljs-keyword">of</span> jsToSources
       printLine <span class="hljs-string">"Error: The two following source files have the same output file:"</span>
       printLine <span class="hljs-string">"    "</span> + jsToSources[jsPath]
       printLine <span class="hljs-string">"    "</span> + sourcePath
       process.exit <span class="hljs-number">1</span>
   jsToSources[jsPath] = sourcePath
->>>>>>> 533ad8af
   <span class="hljs-function"><span class="hljs-title">compile</span> = -&gt;</span>
     <span class="hljs-keyword">if</span> opts.compile
       js = <span class="hljs-string">' '</span> <span class="hljs-keyword">if</span> js.length &lt;= <span class="hljs-number">0</span>
