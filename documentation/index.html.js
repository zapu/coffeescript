--- conflicted
+++ resolved
@@ -879,18 +879,10 @@
       constructed.
     </p>
     <p>
-<<<<<<< HEAD
       CoffeeScript also supports
       <a href="https://developer.mozilla.org/en-US/docs/Web/JavaScript/Reference/Statements/function*">generator functions</a> and <a href="https://developer.mozilla.org/en-US/docs/Web/JavaScript/Reference/Statements/async_function">async functions</a>
       through the <code>yield</code> and <code>await</code> keywords respectively. There's no <code>function*(){}</code> or <code>async function(){}</code>
       nonsense &mdash; a generator in CoffeeScript is simply a function that yields, and an async function in CoffeeScript is simply a function that awaits.
-=======
-      <span id="generator-functions" class="bookmark"></span>
-      CoffeeScript functions also support
-      <a href="https://developer.mozilla.org/en-US/docs/Web/JavaScript/Reference/Statements/function*">ES2015 generator functions</a>
-      through the <code>yield</code> keyword. There's no <code>function*(){}</code>
-      nonsense &mdash; a generator in CoffeeScript is simply a function that yields.
->>>>>>> 0ef9eef8
     </p>
     <%= codeFor('generators', 'ps.next().value') %>
     <p>
