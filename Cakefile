--- conflicted
+++ resolved
@@ -292,14 +292,11 @@
   # Run every test in the `test` folder, recording failures.
   files = fs.readdirSync 'test'
 
-<<<<<<< HEAD
   # Ignore async test file if async/await is not available
   asyncSupported = parseInt(process.versions.node.split('.')[0]) >= 7 and
     ('--harmony' in process.execArgv or '--harmony-async-await' in process.execArgv)
   files.splice files.indexOf('async.coffee'), 1 unless asyncSupported
 
-=======
->>>>>>> a49c5c51
   for file in files when helpers.isCoffee file
     literate = helpers.isLiterate file
     currentFile = filename = path.join 'test', file
