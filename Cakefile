--- conflicted
+++ resolved
@@ -196,11 +196,7 @@
 
 # Run the CoffeeScript test suite.
 runTests = (CoffeeScript) ->
-<<<<<<< HEAD
-  require './lib/coffee-script/extensions'
-=======
   CoffeeScript.register()
->>>>>>> 818983b6
   startTime   = Date.now()
   currentFile = null
   passedTests = 0
