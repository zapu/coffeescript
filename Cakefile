fs            = require 'fs'
path          = require 'path'
_             = require 'underscore'
CoffeeScript  = require './lib-iced/coffee-script'
{spawn, exec} = require 'child_process'
helpers       = require './lib-iced/coffee-script/helpers'

# ANSI Terminal Colors.
bold = red = green = reset = ''
unless process.env.NODE_DISABLE_COLORS
  bold  = '\x1B[0;1m'
  red   = '\x1B[0;31m'
  green = '\x1B[0;32m'
  reset = '\x1B[0m'

# Built file header.
header = """
  /**
   * CoffeeScript Compiler v#{CoffeeScript.VERSION}
   * http://coffeescript.org
   *
   * Copyright 2011, Jeremy Ashkenas
   * Released under the MIT License
   */
"""

# Build the CoffeeScript language from source.
build = (cb) ->
  files = fs.readdirSync 'src'
  files = ('src/' + file for file in files when file.match(/\.(lit)?coffee$/))
  run ['-c', '-o', 'lib-iced/coffee-script'].concat(files), cb

# Run a CoffeeScript through our node/coffee interpreter.
run = (args, cb) ->
  proc =         spawn 'node', ['bin/coffee'].concat(args)
  proc.stderr.on 'data', (buffer) -> console.log buffer.toString()
  proc.on        'exit', (status) ->
    process.exit(1) if status != 0
    cb() if typeof cb is 'function'

# Log a message with a color.
log = (message, color, explanation) ->
  console.log color + message + reset + ' ' + (explanation or '')

codeFor = ->
  counter = 0
  hljs = require 'highlight.js'
  hljs.configure classPrefix: ''
  (file, executable = false, showLoad = true) ->
    counter++
    return unless fs.existsSync "documentation/js/#{file}.js"
    cs = fs.readFileSync "documentation/coffee/#{file}.coffee", 'utf-8'
    js = fs.readFileSync "documentation/js/#{file}.js", 'utf-8'
    js = js.replace /^\/\/ generated.*?\n/i, ''

    cshtml = "<pre><code>#{hljs.highlight('coffeescript', cs).value}</code></pre>"
    # Temporary fix until highlight.js adds support for newer CoffeeScript reserved words
    if file is 'modules'
      cshtml = cshtml.replace /(import|export|from|as|default) /g, '<span class="reserved">$1</span> '
    jshtml = "<pre><code>#{hljs.highlight('javascript', js).value}</code></pre>"
    append = if executable is yes then '' else "alert(#{executable});"
    if executable and executable != yes
      cs.replace /(\S)\s*\Z/m, "$1\n\nalert #{executable}"
    run    = if executable is true then 'run' else "run: #{executable}"
    name   = "example#{counter}"
    script = "<script>window.#{name} = #{JSON.stringify cs}</script>"
    load   = if showLoad then "<div class='minibutton load' onclick='javascript: loadConsole(#{name});'>load</div>" else ''
    button = if executable then "<div class='minibutton ok' onclick='javascript: #{js};#{append}'>#{run}</div>" else ''
    "<div class='code'>#{cshtml}#{jshtml}#{script}#{load}#{button}<br class='clear' /></div>"

monthNames = [
  'January'
  'February'
  'March'
  'April'
  'May'
  'June'
  'July'
  'August'
  'September'
  'October'
  'November'
  'December'
]

formatDate = (date) ->
  date.replace /^(\d\d\d\d)-(\d\d)-(\d\d)$/, (match, $1, $2, $3) ->
    "#{monthNames[$2 - 1]} #{+$3}, #{$1}"

releaseHeader = (date, version, prevVersion) -> """
  <div class="anchor" id="#{version}"></div>
  <b class="header">
    #{prevVersion and "<a href=\"https://github.com/jashkenas/coffeescript/compare/#{prevVersion}...#{version}\">#{version}</a>" or version}
    <span class="timestamp"> &mdash; <time datetime="#{date}">#{formatDate date}</time></span>
  </b>
"""

option '-p', '--prefix [DIR]', 'set the installation prefix for `cake install`'

task 'install', 'install CoffeeScript into /usr/local (or --prefix)', (options) ->
  base = options.prefix or '/usr/local'
  lib  = "#{base}/lib-iced/coffee-script"
  bin  = "#{base}/bin"
  node = "~/.node_libraries/coffee-script"
  console.log   "Installing CoffeeScript to #{lib}"
  console.log   "Linking to #{node}"
  console.log   "Linking 'coffee' to #{bin}/coffee"
  exec([
    "mkdir -p #{lib} #{bin}"
    "cp -rf bin lib LICENSE README.md package.json src #{lib}"
    "ln -sfn #{lib}/bin/coffee #{bin}/coffee"
    "ln -sfn #{lib}/bin/cake #{bin}/cake"
    "mkdir -p ~/.node_libraries"
    "ln -sfn #{lib}/lib-iced/coffee-script #{node}"
  ].join(' && '), (err, stdout, stderr) ->
    if err then console.log stderr.trim() else log 'done', green
  )


task 'build', 'build the CoffeeScript language from source', build

task 'build:full', 'rebuild the source twice, and run the tests', ->
  build ->
    build ->
      csPath = './lib-iced/coffee-script'
      csDir  = path.dirname require.resolve csPath

      for mod of require.cache when csDir is mod[0 ... csDir.length]
        delete require.cache[mod]

      unless runTests require csPath
        process.exit 1


task 'build:parser', 'rebuild the Jison parser (run build first)', ->
  helpers.extend global, require('util')
  require 'jison'
<<<<<<< HEAD
  parser = require('./lib-iced/coffee-script/grammar').parser
  fs.writeFile 'lib-iced/coffee-script/parser.js', parser.generate()
=======
  parser = require('./lib/coffee-script/grammar').parser
  fs.writeFileSync 'lib/coffee-script/parser.js', parser.generate()
>>>>>>> 0d132318

task 'build:browser', 'rebuild the merged script for inclusion in the browser', ->
  code = ''

  code += """
    require['iced-runtime-3'] = #{fs.readFileSync "lib-iced/coffee-script/inline-runtime.js"};

  """

  for name in ['helpers', 'rewriter', 'lexer', 'parser', 'scope', 'nodes', 'sourcemap', 'coffee-script', 'browser', 'inline-runtime-str']
    code += """
      require['./#{name}'] = (function() {
        var exports = {}, module = {exports: exports};
        #{fs.readFileSync "lib-iced/coffee-script/#{name}.js"}
        return module.exports;
      })();
    """

  code = """
    (function(root) {
      var CoffeeScript = function() {
        function require(path){ return require[path]; }
        #{code}
        return require['./coffee-script'];
      }();

      if (typeof define === 'function' && define.amd) {
        define(function() { return CoffeeScript; });
      } else {
        root.CoffeeScript = CoffeeScript;
      }
    }(this));
  """

  fs.writeFileSync 'extras/iced-coffee-script.js', header + '\n' + code
  console.log "built ... running browser tests:"
  invoke 'test:browser'

task 'build:inline-runtime', 'build the inline iced3 runtime', ->
  runtime_dir = path.dirname require.resolve 'iced-runtime-3'
  code = ''
  for name in ['const', 'runtime', 'library', 'main']
    code += """
      require['./#{name}'] = (function() {
        var exports = {}, module = {exports: exports};
        #{fs.readFileSync "#{runtime_dir}/#{name}.js"}
        return module.exports;
      })();
    """
  code = """
    (function() {
      function require(path){ return require[path]; }
      #{code}
      return require['./main'];
    }());
  """

  fs.writeFileSync 'lib-iced/coffee-script/inline-runtime.js', header + '\n' + code
  fs.writeFileSync 'lib-iced/coffee-script/inline-runtime-str.js', "module.exports = #{helpers.strToJavascript(code)}"
  console.log 'built inline iced3 runtime'

task 'doc:site', 'watch and continually rebuild the documentation for the website', ->
  source = 'documentation/index.html.js'
  exec 'bin/coffee -bc -o documentation/js documentation/coffee/*.coffee'

  do renderIndex = ->
    codeSnippetCounter = 0
    rendered = _.template fs.readFileSync(source, 'utf-8'),
      codeFor: codeFor()
      releaseHeader: releaseHeader
    fs.writeFileSync 'index.html', rendered
    log "compiled", green, "#{source}"

  fs.watchFile source, interval: 200, renderIndex
  log "watching..." , green


task 'doc:source', 'rebuild the internal documentation', ->
  exec 'node_modules/.bin/docco src/*.*coffee && cp -rf docs documentation && rm -r docs', (err) ->
    throw err if err


task 'doc:underscore', 'rebuild the Underscore.coffee documentation page', ->
  exec 'node_modules/.bin/docco examples/underscore.coffee && cp -rf docs documentation && rm -r docs', (err) ->
    throw err if err

task 'bench', 'quick benchmark of compilation time', ->
  {Rewriter} = require './lib-iced/coffee-script/rewriter'
  sources = ['coffee-script', 'grammar', 'helpers', 'lexer', 'nodes', 'rewriter']
  coffee  = sources.map((name) -> fs.readFileSync "src/#{name}.coffee").join '\n'
  litcoffee = fs.readFileSync("src/scope.litcoffee").toString()
  fmt    = (ms) -> " #{bold}#{ "   #{ms}".slice -4 }#{reset} ms"
  total  = 0
  now    = Date.now()
  time   = -> total += ms = -(now - now = Date.now()); fmt ms
  tokens = CoffeeScript.tokens coffee, rewrite: no
  littokens = CoffeeScript.tokens litcoffee, rewrite: no, literate: yes
  tokens = tokens.concat(littokens)
  console.log "Lex    #{time()} (#{tokens.length} tokens)"
  tokens = new Rewriter().rewrite tokens
  console.log "Rewrite#{time()} (#{tokens.length} tokens)"
  nodes  = CoffeeScript.nodes tokens
  console.log "Parse  #{time()}"
  js     = nodes.compile bare: yes
  console.log "Compile#{time()} (#{js.length} chars)"
  console.log "total  #{ fmt total }"


# Run the CoffeeScript test suite.
runTests = (CoffeeScript) ->
  CoffeeScript.register()
  startTime   = Date.now()
  currentFile = null
  passedTests = 0
  failures    = []

  global[name] = func for name, func of require 'assert'

  # Convenience aliases.
  global.CoffeeScript = CoffeeScript
  global.Repl = require './lib-iced/coffee-script/repl'

  # Our test helper function for delimiting different test cases.
  global.test = (description, fn) ->
    try
      fn.test = {description, currentFile}
      fn.call(fn)
      ++passedTests
    catch e
      failures.push
        filename: currentFile
        error: e
        description: description if description?
        source: fn.toString() if fn.toString?

  # ----
  # Begin Iced additions

  # "On Error Resume Next"
  # This is needed, because otherwise testing is stopped after first
  # failed async test.
  process.removeAllListeners 'uncaughtException'
  process.on 'uncaughtException', (err) ->
    console.log "Caught exception: #{err}"
    failures.push
      error: err

  asyncTests = []

  # An async testing primitive
  global.atest = (description, fn) ->
    fn.test = { description, currentFile }
    asyncTests.push description
    try
      fn.call fn, (ok, e) =>
        asyncTests.splice asyncTests.indexOf(description), 1
        if ok
          ++passedTests
        else
          failures.push
            filename: currentFile
            error: new Error()
            description: description if description?
            #source: fn.toString() if fn.toString?
    catch e
      failures.push
        filename: currentFile
        error: e
        description: description if description?
        #source: fn.toString() if fn.toString?

  process.version_num = process.version.match('v([0-9.]+)')[1].split('.').map (x)-> parseInt x

  # End Iced additions
  # ----

  # See http://wiki.ecmascript.org/doku.php?id=harmony:egal
  egal = (a, b) ->
    if a is b
      a isnt 0 or 1/a is 1/b
    else
      a isnt a and b isnt b

  # A recursive functional equivalence helper; uses egal for testing equivalence.
  arrayEgal = (a, b) ->
    if egal a, b then yes
    else if a instanceof Array and b instanceof Array
      return no unless a.length is b.length
      return no for el, idx in a when not arrayEgal el, b[idx]
      yes

  global.eq      = (a, b, msg) -> ok egal(a, b), msg ? "Expected #{a} to equal #{b}"
  global.arrayEq = (a, b, msg) -> ok arrayEgal(a,b), msg ? "Expected #{a} to deep equal #{b}"

  # When all the tests have run, collect and print errors.
  # If a stacktrace is available, output the compiled function source.
  process.on 'exit', ->
    time = ((Date.now() - startTime) / 1000).toFixed(2)
    message = "passed #{passedTests} tests in #{time} seconds#{reset}"
    # Iced additions: remember to check asyncTests array.
    return log(message, green) unless failures.length or asyncTests.length
    log "failed #{(failures.length + asyncTests.length)} and #{message}", red
    for fail in failures
      {error, filename, description, source}  = fail
      console.log ''
      log "  #{description}", red if description
      log "  #{error.stack}", red
      console.log "  #{source}" if source
    for lost in asyncTests
      log "  \"#{lost}\" did not come back", red
    process.exit(if failures.length == 0 and asyncTest.length == 0 then 0 else 1)

  # Run every test in the `test` folder, recording failures.
  files = fs.readdirSync 'test'

  # Ignore generators test file if generators are not available
  generatorsAreAvailable = '--harmony' in process.execArgv or
    '--harmony-generators' in process.execArgv
  files.splice files.indexOf('generators.coffee'), 1 if not generatorsAreAvailable

  if not global.testingBrowser
    runtime = 'node'
  else
    runtime = 'inline'

  for file in files when helpers.isCoffee file
    literate = helpers.isLiterate file
    currentFile = filename = path.join 'test', file
    code = fs.readFileSync filename
    try
      CoffeeScript.run code.toString(), { filename, literate, runtime }
    catch error
      failures.push {filename, error}
  return !failures.length


task 'test', 'run the CoffeeScript language test suite', ->
  runTests CoffeeScript


task 'test:browser', 'run the test suite against the merged browser script', ->
  source = fs.readFileSync 'extras/iced-coffee-script.js', 'utf-8'
  result = {}
  global.testingBrowser = yes
  (-> eval source).call result
  runTests result.CoffeeScript<|MERGE_RESOLUTION|>--- conflicted
+++ resolved
@@ -135,13 +135,8 @@
 task 'build:parser', 'rebuild the Jison parser (run build first)', ->
   helpers.extend global, require('util')
   require 'jison'
-<<<<<<< HEAD
   parser = require('./lib-iced/coffee-script/grammar').parser
-  fs.writeFile 'lib-iced/coffee-script/parser.js', parser.generate()
-=======
-  parser = require('./lib/coffee-script/grammar').parser
-  fs.writeFileSync 'lib/coffee-script/parser.js', parser.generate()
->>>>>>> 0d132318
+  fs.writeFileSync 'lib-iced/coffee-script/parser.js', parser.generate()
 
 task 'build:browser', 'rebuild the merged script for inclusion in the browser', ->
   code = ''
