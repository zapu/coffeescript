fs            = require 'fs'
path          = require 'path'
CoffeeScript  = require './lib/coffee-script'
{spawn, exec} = require 'child_process'
helpers       = require './lib/coffee-script/helpers'

# ANSI Terminal Colors.
bold = red = green = reset = ''
unless process.env.NODE_DISABLE_COLORS
  bold  = '\x1B[0;1m'
  red   = '\x1B[0;31m'
  green = '\x1B[0;32m'
  reset = '\x1B[0m'

# Built file header.
header = """
  /**
   * CoffeeScript Compiler v#{CoffeeScript.VERSION}
   * http://coffeescript.org
   *
   * Copyright 2011, Jeremy Ashkenas
   * Released under the MIT License
   */
"""

# Build the CoffeeScript language from source.
build = (cb) ->
  files = fs.readdirSync 'src'
  files = ('src/' + file for file in files when file.match(/\.(lit)?coffee$/))
  run ['-c', '-o', 'lib/coffee-script'].concat(files), cb

# Run a CoffeeScript through our node/coffee interpreter.
run = (args, cb) ->
  proc =         spawn 'node', ['bin/coffee'].concat(args)
  proc.stderr.on 'data', (buffer) -> console.log buffer.toString()
  proc.on        'exit', (status) ->
    process.exit(1) if status != 0
    cb() if typeof cb is 'function'

# Log a message with a color.
log = (message, color, explanation) ->
  console.log color + message + reset + ' ' + (explanation or '')

option '-p', '--prefix [DIR]', 'set the installation prefix for `cake install`'

task 'install', 'install CoffeeScript into /usr/local (or --prefix)', (options) ->
  base = options.prefix or '/usr/local'
  lib  = "#{base}/lib/coffee-script"
  bin  = "#{base}/bin"
  node = "~/.node_libraries/coffee-script"
  console.log   "Installing CoffeeScript to #{lib}"
  console.log   "Linking to #{node}"
  console.log   "Linking 'coffee' to #{bin}/coffee"
  exec([
    "mkdir -p #{lib} #{bin}"
    "cp -rf bin lib LICENSE README package.json src #{lib}"
    "ln -sfn #{lib}/bin/coffee #{bin}/coffee"
    "ln -sfn #{lib}/bin/cake #{bin}/cake"
    "mkdir -p ~/.node_libraries"
    "ln -sfn #{lib}/lib/coffee-script #{node}"
  ].join(' && '), (err, stdout, stderr) ->
    if err then console.log stderr.trim() else log 'done', green
  )


task 'build', 'build the CoffeeScript language from source', build

task 'build:full', 'rebuild the source twice, and run the tests', ->
  build ->
    build ->
      csPath = './lib/coffee-script'
      csDir  = path.dirname require.resolve csPath

      for mod of require.cache when csDir is mod[0 ... csDir.length]
        delete require.cache[mod]

      unless runTests require csPath
        process.exit 1


task 'build:parser', 'rebuild the Jison parser (run build first)', ->
  helpers.extend global, require('util')
  require 'jison'
  parser = require('./lib/coffee-script/grammar').parser
  fs.writeFile 'lib/coffee-script/parser.js', parser.generate()


task 'build:ultraviolet', 'build and install the Ultraviolet syntax highlighter', ->
  exec 'plist2syntax ../coffee-script-tmbundle/Syntaxes/CoffeeScript.tmLanguage', (err) ->
    throw err if err
    exec 'sudo mv coffeescript.yaml /usr/local/lib/ruby/gems/1.8/gems/ultraviolet-0.10.2/syntax/coffeescript.syntax'


task 'build:browser', 'rebuild the merged script for inclusion in the browser', ->
  code = ''
<<<<<<< HEAD
  for name in ['helpers', 'error', 'rewriter', 'lexer', 'parser', 'scope', 'nodes', 'coffee-script', 'browser']
=======
  for name in ['helpers', 'rewriter', 'lexer', 'parser', 'scope', 'nodes', 'sourcemap', 'coffee-script', 'browser']
>>>>>>> 22d6a4b2
    code += """
      require['./#{name}'] = new function() {
        var exports = this;
        #{fs.readFileSync "lib/coffee-script/#{name}.js"}
      };
    """
  code = """
    (function(root) {
      var CoffeeScript = function() {
        function require(path){ return require[path]; }
        #{code}
        return require['./coffee-script'];
      }();

      if (typeof define === 'function' && define.amd) {
        define(function() { return CoffeeScript; });
      } else {
        root.CoffeeScript = CoffeeScript;
      }
    }(this));
  """
  unless process.env.MINIFY is 'false'
    {code} = require('uglify-js').minify code, fromString: true
  fs.writeFileSync 'extras/coffee-script.js', header + '\n' + code
  console.log "built ... running browser tests:"
  invoke 'test:browser'


task 'doc:site', 'watch and continually rebuild the documentation for the website', ->
  exec 'rake doc', (err) ->
    throw err if err


task 'doc:source', 'rebuild the internal documentation', ->
  exec 'docco src/*.coffee && cp -rf docs documentation && rm -r docs', (err) ->
    throw err if err


task 'doc:underscore', 'rebuild the Underscore.coffee documentation page', ->
  exec 'docco examples/underscore.coffee && cp -rf docs documentation && rm -r docs', (err) ->
    throw err if err

task 'bench', 'quick benchmark of compilation time', ->
  {Rewriter} = require './lib/coffee-script/rewriter'
  sources = ['coffee-script', 'grammar', 'helpers', 'lexer', 'nodes', 'rewriter']
  coffee  = sources.map((name) -> fs.readFileSync "src/#{name}.coffee").join '\n'
  litcoffee = fs.readFileSync("src/scope.litcoffee").toString()
  fmt    = (ms) -> " #{bold}#{ "   #{ms}".slice -4 }#{reset} ms"
  total  = 0
  now    = Date.now()
  time   = -> total += ms = -(now - now = Date.now()); fmt ms
  tokens = CoffeeScript.tokens coffee, rewrite: no
  littokens = CoffeeScript.tokens litcoffee, rewrite: no, literate: yes
  tokens = tokens.concat(littokens)
  console.log "Lex    #{time()} (#{tokens.length} tokens)"
  tokens = new Rewriter().rewrite tokens
  console.log "Rewrite#{time()} (#{tokens.length} tokens)"
  nodes  = CoffeeScript.nodes tokens
  console.log "Parse  #{time()}"
  js     = nodes.compile bare: yes
  console.log "Compile#{time()} (#{js.length} chars)"
  console.log "total  #{ fmt total }"


# Run the CoffeeScript test suite.
runTests = (CoffeeScript) ->
  startTime   = Date.now()
  currentFile = null
  passedTests = 0
  failures    = []

  global[name] = func for name, func of require 'assert'

  # Convenience aliases.
  global.CoffeeScript = CoffeeScript
  global.Repl = require './lib/coffee-script/repl'

  # Our test helper function for delimiting different test cases.
  global.test = (description, fn) ->
    try
      fn.test = {description, currentFile}
      fn.call(fn)
      ++passedTests
    catch e
      failures.push
        filename: currentFile
        error: e
        description: description if description?
        source: fn.toString() if fn.toString?

  # See http://wiki.ecmascript.org/doku.php?id=harmony:egal
  egal = (a, b) ->
    if a is b
      a isnt 0 or 1/a is 1/b
    else
      a isnt a and b isnt b

  # A recursive functional equivalence helper; uses egal for testing equivalence.
  arrayEgal = (a, b) ->
    if egal a, b then yes
    else if a instanceof Array and b instanceof Array
      return no unless a.length is b.length
      return no for el, idx in a when not arrayEgal el, b[idx]
      yes

  global.eq      = (a, b, msg) -> ok egal(a, b), msg ? "Expected #{a} to equal #{b}"
  global.arrayEq = (a, b, msg) -> ok arrayEgal(a,b), msg ? "Expected #{a} to deep equal #{b}"

  # When all the tests have run, collect and print errors.
  # If a stacktrace is available, output the compiled function source.
  process.on 'exit', ->
    time = ((Date.now() - startTime) / 1000).toFixed(2)
    message = "passed #{passedTests} tests in #{time} seconds#{reset}"
    return log(message, green) unless failures.length
    log "failed #{failures.length} and #{message}", red
    for fail in failures
      {error, filename, description, source}  = fail
      jsFilename         = filename.replace(/\.coffee$/,'.js')
      match              = error.stack?.match(new RegExp(fail.file+":(\\d+):(\\d+)"))
      match              = error.stack?.match(/on line (\d+):/) unless match
      [match, line, col] = match if match
      console.log ''
      log "  #{description}", red if description
      log "  #{error.stack}", red
      log "  #{jsFilename}: line #{line ? 'unknown'}, column #{col ? 'unknown'}", red
      console.log "  #{source}" if source
    return

  # Run every test in the `test` folder, recording failures.
  files = fs.readdirSync 'test'
  for file in files when file.match /\.(lit)?coffee$/i
    literate = helpers.isLiterate file
    currentFile = filename = path.join 'test', file
    code = fs.readFileSync filename
    try
      CoffeeScript.run code.toString(), {filename, literate}
    catch error
      failures.push {filename, error}
  return !failures.length


task 'test', 'run the CoffeeScript language test suite', ->
  runTests CoffeeScript


task 'test:browser', 'run the test suite against the merged browser script', ->
  source = fs.readFileSync 'extras/coffee-script.js', 'utf-8'
  result = {}
  global.testingBrowser = yes
  (-> eval source).call result
  runTests result.CoffeeScript<|MERGE_RESOLUTION|>--- conflicted
+++ resolved
@@ -93,11 +93,7 @@
 
 task 'build:browser', 'rebuild the merged script for inclusion in the browser', ->
   code = ''
-<<<<<<< HEAD
-  for name in ['helpers', 'error', 'rewriter', 'lexer', 'parser', 'scope', 'nodes', 'coffee-script', 'browser']
-=======
-  for name in ['helpers', 'rewriter', 'lexer', 'parser', 'scope', 'nodes', 'sourcemap', 'coffee-script', 'browser']
->>>>>>> 22d6a4b2
+  for name in ['helpers', 'error', 'rewriter', 'lexer', 'parser', 'scope', 'nodes', 'sourcemap', 'coffee-script', 'browser']
     code += """
       require['./#{name}'] = new function() {
         var exports = this;
